<<<<<<< HEAD
/**
 * SVPAlib
 * transducers.sst
 * Apr 21, 2015
 * @author Loris D'Antoni
 */

package transducers.sst;

import java.util.HashMap;
import java.util.List;

import automata.sfa.SFA;

import theory.BooleanAlgebraSubst;

/**
 * Token that can appear in a variable assignment
 * 
 * @param <P>
 *            The type of predicates forming the Boolean algebra
 * @param <F>
 *            The type of functions S->S in the Boolean Algebra
 * @param <S>
 *            The domain of the Boolean algebra
 */
public interface Token<P, F, S> {

	/**
	 * Applies the token to the input <code>input</code>
	 */
	List<S> applyTo(VariableAssignment<S> assignment, S input,
			BooleanAlgebraSubst<P, F, S> ba);

	/**
	 * @return a set of state, predicate pairs (q,p) resulting from applying the
	 *         automaton aut starting in state currstate to the current token
	 */
	HashMap<Integer, P> getNextState(
			HashMap<Integer, HashMap<Integer, Integer>> f, P guard,
			SFA<P, S> aut, Integer currState, BooleanAlgebraSubst<P, F, S> ba);

	/**
	 * Renames the token by applying the offset
	 */
	Token<P, F, S> rename(int offset);
}
=======
/**
 * SVPAlib
 * transducers.sst
 * Apr 21, 2015
 * @author Loris D'Antoni
 */

package transducers.sst;

import java.util.HashMap;
import java.util.List;

import org.sat4j.specs.TimeoutException;

import automata.sfa.SFA;

import theory.BooleanAlgebraSubst;

/**
 * Token that can appear in a variable assignment
 * 
 * @param <P>
 *            The type of predicates forming the Boolean algebra
 * @param <F>
 *            The type of functions S->S in the Boolean Algebra
 * @param <S>
 *            The domain of the Boolean algebra
 */
public interface Token<P, F, S> {

	/**
	 * Applies the token to the input <code>input</code>
	 */
	List<S> applyTo(VariableAssignment<S> assignment, S input,
			BooleanAlgebraSubst<P, F, S> ba);

	/**
	 * @return a set of state, predicate pairs (q,p) resulting from applying the
	 *         automaton aut starting in state currstate to the current token
	 * @throws TimeoutException 
	 */
	HashMap<Integer, P> getNextState(
			HashMap<Integer, HashMap<Integer, Integer>> f, P guard,
			SFA<P, S> aut, Integer currState, BooleanAlgebraSubst<P, F, S> ba) throws TimeoutException;

	/**
	 * Renames the token by applying the offset
	 */
	Token<P, F, S> rename(int offset);
}
>>>>>>> ce49304b
<|MERGE_RESOLUTION|>--- conflicted
+++ resolved
@@ -1,59 +1,3 @@
-<<<<<<< HEAD
-/**
- * SVPAlib
- * transducers.sst
- * Apr 21, 2015
- * @author Loris D'Antoni
- */
-
-package transducers.sst;
-
-import java.util.HashMap;
-import java.util.List;
-
-import automata.sfa.SFA;
-
-import theory.BooleanAlgebraSubst;
-
-/**
- * Token that can appear in a variable assignment
- * 
- * @param <P>
- *            The type of predicates forming the Boolean algebra
- * @param <F>
- *            The type of functions S->S in the Boolean Algebra
- * @param <S>
- *            The domain of the Boolean algebra
- */
-public interface Token<P, F, S> {
-
-	/**
-	 * Applies the token to the input <code>input</code>
-	 */
-	List<S> applyTo(VariableAssignment<S> assignment, S input,
-			BooleanAlgebraSubst<P, F, S> ba);
-
-	/**
-	 * @return a set of state, predicate pairs (q,p) resulting from applying the
-	 *         automaton aut starting in state currstate to the current token
-	 */
-	HashMap<Integer, P> getNextState(
-			HashMap<Integer, HashMap<Integer, Integer>> f, P guard,
-			SFA<P, S> aut, Integer currState, BooleanAlgebraSubst<P, F, S> ba);
-
-	/**
-	 * Renames the token by applying the offset
-	 */
-	Token<P, F, S> rename(int offset);
-}
-=======
-/**
- * SVPAlib
- * transducers.sst
- * Apr 21, 2015
- * @author Loris D'Antoni
- */
-
 package transducers.sst;
 
 import java.util.HashMap;
@@ -96,5 +40,4 @@
 	 * Renames the token by applying the offset
 	 */
 	Token<P, F, S> rename(int offset);
-}
->>>>>>> ce49304b
+}