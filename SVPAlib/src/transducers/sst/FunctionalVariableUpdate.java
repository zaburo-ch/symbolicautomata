<<<<<<< HEAD
/**
 * SVPAlib
 * transducers.sst
 * Apr 21, 2015
 * @author Loris D'Antoni
 */

package transducers.sst;

import java.util.ArrayList;
import java.util.Collection;
import java.util.HashMap;
import java.util.LinkedList;
import java.util.List;

import theory.BooleanAlgebraSubst;
import utilities.Pair;
import automata.sfa.SFA;

/**
 * A variable update that can contain tokens which depend on the input being
 * read
 * 
 * @param <P>
 *            The type of predicates forming the Boolean algebra
 * @param <F>
 *            The type of functions S->S in the Boolean Algebra
 * @param <S>
 *            The domain of the Boolean algebra
 */
public class FunctionalVariableUpdate<P, F, S> extends VariableUpdate<P, F, S> {

	public ArrayList<List<Token<P, F, S>>> variableUpdate;

	/**
	 * the empty update
	 */
	public FunctionalVariableUpdate() {
		super();
		this.variableUpdate = new ArrayList<List<Token<P, F, S>>>();
	}

	/**
	 * The update <code>variableUpdate</code>. The i-th element of the list is
	 * the value being assigned to the i-th variable
	 */
	public FunctionalVariableUpdate(
			ArrayList<List<Token<P, F, S>>> variableUpdate) {
		super();
		this.variableUpdate = variableUpdate;
	}

	/**
	 * A one variable update (if the only variable is 0)
	 */
	public FunctionalVariableUpdate(List<Token<P, F, S>> singleUpdate) {
		super();
		this.variableUpdate = new ArrayList<List<Token<P, F, S>>>();
		this.variableUpdate.add(singleUpdate);
	}

	// applies the current update to the variable configuration
	// <code>assignment</code>
	protected VariableAssignment<S> applyTo(VariableAssignment<S> assignment,
			S input, BooleanAlgebraSubst<P, F, S> ba) {

		int numVars = assignment.numVars();
		ArrayList<List<S>> variableValues = new ArrayList<List<S>>(numVars);
		for (int variable = 0; variable < numVars; variable++) {
			List<S> value = new ArrayList<S>();

			for (Token<P, F, S> token : variableUpdate.get(variable)) {
				List<S> tokenApp = token.applyTo(assignment, input, ba);
				value.addAll(tokenApp);
			}

			variableValues.add(value);
		}

		return new VariableAssignment<S>(variableValues);
	}

	// Renames all variable by an offset varRename
	protected FunctionalVariableUpdate<P, F, S> renameVars(Integer varRename) {
		if (varRename == 0)
			return this;

		ArrayList<List<Token<P, F, S>>> newVariableUpdate = new ArrayList<List<Token<P, F, S>>>();
		for (List<Token<P, F, S>> singleVarUp : variableUpdate) {
			newVariableUpdate.add(renameTokens(varRename, singleVarUp));
		}

		return new FunctionalVariableUpdate<P, F, S>(newVariableUpdate);
	}

	// Adds spare variables to have a list of length n
	protected FunctionalVariableUpdate<P, F, S> liftToNVars(int n) {
		ArrayList<List<Token<P, F, S>>> newVariableUpdate = new ArrayList<List<Token<P, F, S>>>(
				variableUpdate);
		for (int i = variableUpdate.size(); i < n; i++) {
			newVariableUpdate.add(new ArrayList<Token<P, F, S>>());
		}

		return new FunctionalVariableUpdate<P, F, S>(newVariableUpdate);
	}

	@Override
	public String toString() {
		StringBuilder sb = new StringBuilder();
		for (List<Token<P, F, S>> ass : variableUpdate) {
			for (Token<P, F, S> tok : ass) {
				sb.append(tok.toString());
			}
			sb.append(';');
		}
		return sb.toString();
	}

	// STATIC METHODS

	// Combines two updates into a single one
	protected static <P1, F1, S1> FunctionalVariableUpdate<P1, F1, S1> combineUpdates(
			FunctionalVariableUpdate<P1, F1, S1> update1,
			FunctionalVariableUpdate<P1, F1, S1> update2) {

		ArrayList<List<Token<P1, F1, S1>>> combinedVariableUpdate = new ArrayList<List<Token<P1, F1, S1>>>();
		FunctionalVariableUpdate<P1, F1, S1> ren2 = (FunctionalVariableUpdate<P1, F1, S1>) update2
				.renameVars(update1.variableUpdate.size());
		combinedVariableUpdate.addAll(update1.variableUpdate);
		combinedVariableUpdate.addAll(ren2.variableUpdate);
		return new FunctionalVariableUpdate<P1, F1, S1>(combinedVariableUpdate);

	}

	// Combines two updates into a single one by renaming variables accordingly
	// using the disjoint rename functions
	// the second update variables are shifted by varRename
	protected static <P1, F1, S1> FunctionalVariableUpdate<P1, F1, S1> addUpdate(
			Integer varRename, FunctionalVariableUpdate<P1, F1, S1> update1,
			FunctionalVariableUpdate<P1, F1, S1> update2) {

		ArrayList<List<Token<P1, F1, S1>>> combinedVariableUpdate = new ArrayList<List<Token<P1, F1, S1>>>();
		FunctionalVariableUpdate<P1, F1, S1> ren2 = (FunctionalVariableUpdate<P1, F1, S1>) update2
				.renameVars(varRename);
		combinedVariableUpdate.addAll(update1.variableUpdate);
		combinedVariableUpdate.addAll(ren2.variableUpdate);
		return new FunctionalVariableUpdate<P1, F1, S1>(combinedVariableUpdate);

	}

	// Used for type-checking
	// Given a summary, a guard, and the output automaton
	// compute all possible summaries by all possible guards of output automaton
	protected Collection<Pair<HashMap<Integer, HashMap<Integer, Integer>>, P>> getNextSummary(
			HashMap<Integer, HashMap<Integer, Integer>> f, P guard,
			SFA<P, S> aut, BooleanAlgebraSubst<P, F, S> ba) {

		// Ordered of collections of tuples (phi, s->s).
		// The i-th elem contains all possible summaries matching the i-th variable
		ArrayList<Collection<Pair<P, HashMap<Integer, Integer>>>> variableToFunsCrossPred = new ArrayList<Collection<Pair<P, HashMap<Integer, Integer>>>>();

		// Update each variable
		for (int curVar = 0; curVar < this.variableUpdate.size(); curVar++) {

			HashMap<Integer, HashMap<Integer, P>> stateToSetOfPairs = new HashMap<Integer, HashMap<Integer, P>>();
			for (int state : aut.getStates()) {
				HashMap<Integer, P> currState = new HashMap<Integer, P>();
				currState.put(state, guard);

				for (Token<P, F, S> token : variableUpdate.get(curVar)) {
					HashMap<Integer, P> newState = new HashMap<Integer, P>();
					for (int state1 : currState.keySet())
						newState.putAll(token.getNextState(f,
								currState.get(state1), aut, state1, ba));
					currState = newState;
				}

				stateToSetOfPairs.put(state, currState);
			}
			Collection<Pair<P, HashMap<Integer, Integer>>> funcs = new LinkedList<Pair<P, HashMap<Integer, Integer>>>();
			accumulatePerVar(funcs, stateToSetOfPairs, 0, ba.True(),
					new HashMap<Integer, Integer>(),
					new ArrayList<Integer>(aut.getStates()), ba);

			variableToFunsCrossPred.add(funcs);
		}

		Collection<Pair<HashMap<Integer, HashMap<Integer, Integer>>, P>> output = new LinkedList<Pair<HashMap<Integer, HashMap<Integer, Integer>>, P>>();

		accumulate(output, variableToFunsCrossPred, 0, ba.True(),
				new HashMap<Integer, HashMap<Integer, Integer>>(), ba);

		return output;

	}

	// Auxiliary accumulation functions used to perform type-checking and
	// compute
	// possible predicates on summarization
	// explore the variable update of a var and try to execute the output
	// automaton on it
	private void accumulatePerVar(
			Collection<Pair<P, HashMap<Integer, Integer>>> funcs,
			HashMap<Integer, HashMap<Integer, P>> stateToSetOfPairs,
			int currStateId, P p, HashMap<Integer, Integer> currFunc,
			ArrayList<Integer> states, BooleanAlgebraSubst<P, F, S> ba) {

		if (!ba.IsSatisfiable(p))
			return;

		if (currStateId == states.size()) {
			funcs.add(new Pair<P, HashMap<Integer, Integer>>(p, currFunc));
		} else {
			// need to recurse over other states
			Integer currState = states.get(currStateId);
			HashMap<Integer, P> outsOfState = stateToSetOfPairs.get(currState);
			for (Integer st : outsOfState.keySet()) {
				P inters = ba.MkAnd(p, outsOfState.get(st));
				if (ba.IsSatisfiable(p)) {
					HashMap<Integer, Integer> newFunc = new HashMap<Integer, Integer>(
							currFunc);
					newFunc.put(currState, st);
					accumulatePerVar(funcs, stateToSetOfPairs, currStateId + 1,
							inters, newFunc, states, ba);
				}
			}
		}
	}

	// Auxiliary accumulation functions used to perform type-checking and
	// compute
	// possible predicates on summarization
	// explore the variable update func and acumulate all possible predicates of
	// output automaton
	private static <P, F, S> void accumulate(
			Collection<Pair<HashMap<Integer, HashMap<Integer, Integer>>, P>> output,
			ArrayList<Collection<Pair<P, HashMap<Integer, Integer>>>> variableToFunsCrossPred,
			int varId, P p, HashMap<Integer, HashMap<Integer, Integer>> fun,
			BooleanAlgebraSubst<P, F, S> ba) {
		if (!ba.IsSatisfiable(p))
			return;

		if (varId == variableToFunsCrossPred.size()) {
			output.add(new Pair<HashMap<Integer, HashMap<Integer, Integer>>, P>(
					fun, p));
		} else {
			// need to recurse over other variables
			Collection<Pair<P, HashMap<Integer, Integer>>> currVarOptions = variableToFunsCrossPred
					.get(varId);
			for (Pair<P, HashMap<Integer, Integer>> pair : currVarOptions) {
				P inters = ba.MkAnd(p, pair.first);
				if (ba.IsSatisfiable(p)) {
					HashMap<Integer, HashMap<Integer, Integer>> newFun = new HashMap<Integer, HashMap<Integer, Integer>>(fun);
					newFun.put(varId, pair.second);

					accumulate(output, variableToFunsCrossPred, varId + 1,
							inters, newFun, ba);
				}
			}

		}
	}

	// renames the tokens using the offset varRename
	private static <P1, F1, S1> List<Token<P1, F1, S1>> renameTokens(
			Integer varRename, List<Token<P1, F1, S1>> singleVarUp) {
		List<Token<P1, F1, S1>> renamed = new ArrayList<Token<P1, F1, S1>>();
		for (Token<P1, F1, S1> t : singleVarUp)
			renamed.add(t.rename(varRename));

		return renamed;
	}
}
=======
/**
 * SVPAlib
 * transducers.sst
 * Apr 21, 2015
 * @author Loris D'Antoni
 */

package transducers.sst;

import java.util.ArrayList;
import java.util.Collection;
import java.util.HashMap;
import java.util.LinkedList;
import java.util.List;

import org.sat4j.specs.TimeoutException;

import theory.BooleanAlgebraSubst;
import utilities.Pair;
import automata.sfa.SFA;

/**
 * A variable update that can contain tokens which depend on the input being
 * read
 * 
 * @param <P>
 *            The type of predicates forming the Boolean algebra
 * @param <F>
 *            The type of functions S->S in the Boolean Algebra
 * @param <S>
 *            The domain of the Boolean algebra
 */
public class FunctionalVariableUpdate<P, F, S> extends VariableUpdate<P, F, S> {

	public ArrayList<List<Token<P, F, S>>> variableUpdate;

	/**
	 * the empty update
	 */
	public FunctionalVariableUpdate() {
		super();
		this.variableUpdate = new ArrayList<List<Token<P, F, S>>>();
	}

	/**
	 * The update <code>variableUpdate</code>. The i-th element of the list is
	 * the value being assigned to the i-th variable
	 */
	public FunctionalVariableUpdate(
			ArrayList<List<Token<P, F, S>>> variableUpdate) {
		super();
		this.variableUpdate = variableUpdate;
	}

	/**
	 * A one variable update (if the only variable is 0)
	 */
	public FunctionalVariableUpdate(List<Token<P, F, S>> singleUpdate) {
		super();
		this.variableUpdate = new ArrayList<List<Token<P, F, S>>>();
		this.variableUpdate.add(singleUpdate);
	}

	// applies the current update to the variable configuration
	// <code>assignment</code>
	protected VariableAssignment<S> applyTo(VariableAssignment<S> assignment,
			S input, BooleanAlgebraSubst<P, F, S> ba) {

		int numVars = assignment.numVars();
		ArrayList<List<S>> variableValues = new ArrayList<List<S>>(numVars);
		for (int variable = 0; variable < numVars; variable++) {
			List<S> value = new ArrayList<S>();

			for (Token<P, F, S> token : variableUpdate.get(variable)) {
				List<S> tokenApp = token.applyTo(assignment, input, ba);
				value.addAll(tokenApp);
			}

			variableValues.add(value);
		}

		return new VariableAssignment<S>(variableValues);
	}

	// Renames all variable by an offset varRename
	protected FunctionalVariableUpdate<P, F, S> renameVars(Integer varRename) {
		if (varRename == 0)
			return this;

		ArrayList<List<Token<P, F, S>>> newVariableUpdate = new ArrayList<List<Token<P, F, S>>>();
		for (List<Token<P, F, S>> singleVarUp : variableUpdate) {
			newVariableUpdate.add(renameTokens(varRename, singleVarUp));
		}

		return new FunctionalVariableUpdate<P, F, S>(newVariableUpdate);
	}

	// Adds spare variables to have a list of length n
	protected FunctionalVariableUpdate<P, F, S> liftToNVars(int n) {
		ArrayList<List<Token<P, F, S>>> newVariableUpdate = new ArrayList<List<Token<P, F, S>>>(
				variableUpdate);
		for (int i = variableUpdate.size(); i < n; i++) {
			newVariableUpdate.add(new ArrayList<Token<P, F, S>>());
		}

		return new FunctionalVariableUpdate<P, F, S>(newVariableUpdate);
	}

	@Override
	public String toString() {
		StringBuilder sb = new StringBuilder();
		for (List<Token<P, F, S>> ass : variableUpdate) {
			for (Token<P, F, S> tok : ass) {
				sb.append(tok.toString());
			}
			sb.append(';');
		}
		return sb.toString();
	}

	// STATIC METHODS

	// Combines two updates into a single one
	protected static <P1, F1, S1> FunctionalVariableUpdate<P1, F1, S1> combineUpdates(
			FunctionalVariableUpdate<P1, F1, S1> update1,
			FunctionalVariableUpdate<P1, F1, S1> update2) {

		ArrayList<List<Token<P1, F1, S1>>> combinedVariableUpdate = new ArrayList<List<Token<P1, F1, S1>>>();
		FunctionalVariableUpdate<P1, F1, S1> ren2 = (FunctionalVariableUpdate<P1, F1, S1>) update2
				.renameVars(update1.variableUpdate.size());
		combinedVariableUpdate.addAll(update1.variableUpdate);
		combinedVariableUpdate.addAll(ren2.variableUpdate);
		return new FunctionalVariableUpdate<P1, F1, S1>(combinedVariableUpdate);

	}

	// Combines two updates into a single one by renaming variables accordingly
	// using the disjoint rename functions
	// the second update variables are shifted by varRename
	protected static <P1, F1, S1> FunctionalVariableUpdate<P1, F1, S1> addUpdate(
			Integer varRename, FunctionalVariableUpdate<P1, F1, S1> update1,
			FunctionalVariableUpdate<P1, F1, S1> update2) {

		ArrayList<List<Token<P1, F1, S1>>> combinedVariableUpdate = new ArrayList<List<Token<P1, F1, S1>>>();
		FunctionalVariableUpdate<P1, F1, S1> ren2 = (FunctionalVariableUpdate<P1, F1, S1>) update2
				.renameVars(varRename);
		combinedVariableUpdate.addAll(update1.variableUpdate);
		combinedVariableUpdate.addAll(ren2.variableUpdate);
		return new FunctionalVariableUpdate<P1, F1, S1>(combinedVariableUpdate);

	}

	// Used for type-checking
	// Given a summary, a guard, and the output automaton
	// compute all possible summaries by all possible guards of output automaton
	protected Collection<Pair<HashMap<Integer, HashMap<Integer, Integer>>, P>> getNextSummary(
			HashMap<Integer, HashMap<Integer, Integer>> f, P guard,
			SFA<P, S> aut, BooleanAlgebraSubst<P, F, S> ba) throws TimeoutException {

		// Ordered of collections of tuples (phi, s->s).
		// The i-th elem contains all possible summaries matching the i-th variable
		ArrayList<Collection<Pair<P, HashMap<Integer, Integer>>>> variableToFunsCrossPred = new ArrayList<Collection<Pair<P, HashMap<Integer, Integer>>>>();

		// Update each variable
		for (int curVar = 0; curVar < this.variableUpdate.size(); curVar++) {

			HashMap<Integer, HashMap<Integer, P>> stateToSetOfPairs = new HashMap<Integer, HashMap<Integer, P>>();
			for (int state : aut.getStates()) {
				HashMap<Integer, P> currState = new HashMap<Integer, P>();
				currState.put(state, guard);

				for (Token<P, F, S> token : variableUpdate.get(curVar)) {
					HashMap<Integer, P> newState = new HashMap<Integer, P>();
					for (int state1 : currState.keySet())
						newState.putAll(token.getNextState(f,
								currState.get(state1), aut, state1, ba));
					currState = newState;
				}

				stateToSetOfPairs.put(state, currState);
			}
			Collection<Pair<P, HashMap<Integer, Integer>>> funcs = new LinkedList<Pair<P, HashMap<Integer, Integer>>>();
			accumulatePerVar(funcs, stateToSetOfPairs, 0, ba.True(),
					new HashMap<Integer, Integer>(),
					new ArrayList<Integer>(aut.getStates()), ba);

			variableToFunsCrossPred.add(funcs);
		}

		Collection<Pair<HashMap<Integer, HashMap<Integer, Integer>>, P>> output = new LinkedList<Pair<HashMap<Integer, HashMap<Integer, Integer>>, P>>();

		accumulate(output, variableToFunsCrossPred, 0, ba.True(),
				new HashMap<Integer, HashMap<Integer, Integer>>(), ba);

		return output;

	}

	// Auxiliary accumulation functions used to perform type-checking and
	// compute
	// possible predicates on summarization
	// explore the variable update of a var and try to execute the output
	// automaton on it
	private void accumulatePerVar(
			Collection<Pair<P, HashMap<Integer, Integer>>> funcs,
			HashMap<Integer, HashMap<Integer, P>> stateToSetOfPairs,
			int currStateId, P p, HashMap<Integer, Integer> currFunc,
			ArrayList<Integer> states, BooleanAlgebraSubst<P, F, S> ba) throws TimeoutException {

		if (!ba.IsSatisfiable(p))
			return;

		if (currStateId == states.size()) {
			funcs.add(new Pair<P, HashMap<Integer, Integer>>(p, currFunc));
		} else {
			// need to recurse over other states
			Integer currState = states.get(currStateId);
			HashMap<Integer, P> outsOfState = stateToSetOfPairs.get(currState);
			for (Integer st : outsOfState.keySet()) {
				P inters = ba.MkAnd(p, outsOfState.get(st));
				if (ba.IsSatisfiable(p)) {
					HashMap<Integer, Integer> newFunc = new HashMap<Integer, Integer>(
							currFunc);
					newFunc.put(currState, st);
					accumulatePerVar(funcs, stateToSetOfPairs, currStateId + 1,
							inters, newFunc, states, ba);
				}
			}
		}
	}

	// Auxiliary accumulation functions used to perform type-checking and
	// compute
	// possible predicates on summarization
	// explore the variable update func and acumulate all possible predicates of
	// output automaton
	private static <P, F, S> void accumulate(
			Collection<Pair<HashMap<Integer, HashMap<Integer, Integer>>, P>> output,
			ArrayList<Collection<Pair<P, HashMap<Integer, Integer>>>> variableToFunsCrossPred,
			int varId, P p, HashMap<Integer, HashMap<Integer, Integer>> fun,
			BooleanAlgebraSubst<P, F, S> ba) throws TimeoutException {
		if (!ba.IsSatisfiable(p))
			return;

		if (varId == variableToFunsCrossPred.size()) {
			output.add(new Pair<HashMap<Integer, HashMap<Integer, Integer>>, P>(
					fun, p));
		} else {
			// need to recurse over other variables
			Collection<Pair<P, HashMap<Integer, Integer>>> currVarOptions = variableToFunsCrossPred
					.get(varId);
			for (Pair<P, HashMap<Integer, Integer>> pair : currVarOptions) {
				P inters = ba.MkAnd(p, pair.first);
				if (ba.IsSatisfiable(p)) {
					HashMap<Integer, HashMap<Integer, Integer>> newFun = new HashMap<Integer, HashMap<Integer, Integer>>(fun);
					newFun.put(varId, pair.second);

					accumulate(output, variableToFunsCrossPred, varId + 1,
							inters, newFun, ba);
				}
			}

		}
	}

	// renames the tokens using the offset varRename
	private static <P1, F1, S1> List<Token<P1, F1, S1>> renameTokens(
			Integer varRename, List<Token<P1, F1, S1>> singleVarUp) {
		List<Token<P1, F1, S1>> renamed = new ArrayList<Token<P1, F1, S1>>();
		for (Token<P1, F1, S1> t : singleVarUp)
			renamed.add(t.rename(varRename));

		return renamed;
	}
}
>>>>>>> ce49304b
<|MERGE_RESOLUTION|>--- conflicted
+++ resolved
@@ -1,4 +1,3 @@
-<<<<<<< HEAD
 /**
  * SVPAlib
  * transducers.sst
@@ -13,6 +12,8 @@
 import java.util.HashMap;
 import java.util.LinkedList;
 import java.util.List;
+
+import org.sat4j.specs.TimeoutException;
 
 import theory.BooleanAlgebraSubst;
 import utilities.Pair;
@@ -154,7 +155,7 @@
 	// compute all possible summaries by all possible guards of output automaton
 	protected Collection<Pair<HashMap<Integer, HashMap<Integer, Integer>>, P>> getNextSummary(
 			HashMap<Integer, HashMap<Integer, Integer>> f, P guard,
-			SFA<P, S> aut, BooleanAlgebraSubst<P, F, S> ba) {
+			SFA<P, S> aut, BooleanAlgebraSubst<P, F, S> ba) throws TimeoutException {
 
 		// Ordered of collections of tuples (phi, s->s).
 		// The i-th elem contains all possible summaries matching the i-th variable
@@ -204,7 +205,7 @@
 			Collection<Pair<P, HashMap<Integer, Integer>>> funcs,
 			HashMap<Integer, HashMap<Integer, P>> stateToSetOfPairs,
 			int currStateId, P p, HashMap<Integer, Integer> currFunc,
-			ArrayList<Integer> states, BooleanAlgebraSubst<P, F, S> ba) {
+			ArrayList<Integer> states, BooleanAlgebraSubst<P, F, S> ba) throws TimeoutException {
 
 		if (!ba.IsSatisfiable(p))
 			return;
@@ -237,7 +238,7 @@
 			Collection<Pair<HashMap<Integer, HashMap<Integer, Integer>>, P>> output,
 			ArrayList<Collection<Pair<P, HashMap<Integer, Integer>>>> variableToFunsCrossPred,
 			int varId, P p, HashMap<Integer, HashMap<Integer, Integer>> fun,
-			BooleanAlgebraSubst<P, F, S> ba) {
+			BooleanAlgebraSubst<P, F, S> ba) throws TimeoutException {
 		if (!ba.IsSatisfiable(p))
 			return;
 
@@ -271,281 +272,4 @@
 
 		return renamed;
 	}
-}
-=======
-/**
- * SVPAlib
- * transducers.sst
- * Apr 21, 2015
- * @author Loris D'Antoni
- */
-
-package transducers.sst;
-
-import java.util.ArrayList;
-import java.util.Collection;
-import java.util.HashMap;
-import java.util.LinkedList;
-import java.util.List;
-
-import org.sat4j.specs.TimeoutException;
-
-import theory.BooleanAlgebraSubst;
-import utilities.Pair;
-import automata.sfa.SFA;
-
-/**
- * A variable update that can contain tokens which depend on the input being
- * read
- * 
- * @param <P>
- *            The type of predicates forming the Boolean algebra
- * @param <F>
- *            The type of functions S->S in the Boolean Algebra
- * @param <S>
- *            The domain of the Boolean algebra
- */
-public class FunctionalVariableUpdate<P, F, S> extends VariableUpdate<P, F, S> {
-
-	public ArrayList<List<Token<P, F, S>>> variableUpdate;
-
-	/**
-	 * the empty update
-	 */
-	public FunctionalVariableUpdate() {
-		super();
-		this.variableUpdate = new ArrayList<List<Token<P, F, S>>>();
-	}
-
-	/**
-	 * The update <code>variableUpdate</code>. The i-th element of the list is
-	 * the value being assigned to the i-th variable
-	 */
-	public FunctionalVariableUpdate(
-			ArrayList<List<Token<P, F, S>>> variableUpdate) {
-		super();
-		this.variableUpdate = variableUpdate;
-	}
-
-	/**
-	 * A one variable update (if the only variable is 0)
-	 */
-	public FunctionalVariableUpdate(List<Token<P, F, S>> singleUpdate) {
-		super();
-		this.variableUpdate = new ArrayList<List<Token<P, F, S>>>();
-		this.variableUpdate.add(singleUpdate);
-	}
-
-	// applies the current update to the variable configuration
-	// <code>assignment</code>
-	protected VariableAssignment<S> applyTo(VariableAssignment<S> assignment,
-			S input, BooleanAlgebraSubst<P, F, S> ba) {
-
-		int numVars = assignment.numVars();
-		ArrayList<List<S>> variableValues = new ArrayList<List<S>>(numVars);
-		for (int variable = 0; variable < numVars; variable++) {
-			List<S> value = new ArrayList<S>();
-
-			for (Token<P, F, S> token : variableUpdate.get(variable)) {
-				List<S> tokenApp = token.applyTo(assignment, input, ba);
-				value.addAll(tokenApp);
-			}
-
-			variableValues.add(value);
-		}
-
-		return new VariableAssignment<S>(variableValues);
-	}
-
-	// Renames all variable by an offset varRename
-	protected FunctionalVariableUpdate<P, F, S> renameVars(Integer varRename) {
-		if (varRename == 0)
-			return this;
-
-		ArrayList<List<Token<P, F, S>>> newVariableUpdate = new ArrayList<List<Token<P, F, S>>>();
-		for (List<Token<P, F, S>> singleVarUp : variableUpdate) {
-			newVariableUpdate.add(renameTokens(varRename, singleVarUp));
-		}
-
-		return new FunctionalVariableUpdate<P, F, S>(newVariableUpdate);
-	}
-
-	// Adds spare variables to have a list of length n
-	protected FunctionalVariableUpdate<P, F, S> liftToNVars(int n) {
-		ArrayList<List<Token<P, F, S>>> newVariableUpdate = new ArrayList<List<Token<P, F, S>>>(
-				variableUpdate);
-		for (int i = variableUpdate.size(); i < n; i++) {
-			newVariableUpdate.add(new ArrayList<Token<P, F, S>>());
-		}
-
-		return new FunctionalVariableUpdate<P, F, S>(newVariableUpdate);
-	}
-
-	@Override
-	public String toString() {
-		StringBuilder sb = new StringBuilder();
-		for (List<Token<P, F, S>> ass : variableUpdate) {
-			for (Token<P, F, S> tok : ass) {
-				sb.append(tok.toString());
-			}
-			sb.append(';');
-		}
-		return sb.toString();
-	}
-
-	// STATIC METHODS
-
-	// Combines two updates into a single one
-	protected static <P1, F1, S1> FunctionalVariableUpdate<P1, F1, S1> combineUpdates(
-			FunctionalVariableUpdate<P1, F1, S1> update1,
-			FunctionalVariableUpdate<P1, F1, S1> update2) {
-
-		ArrayList<List<Token<P1, F1, S1>>> combinedVariableUpdate = new ArrayList<List<Token<P1, F1, S1>>>();
-		FunctionalVariableUpdate<P1, F1, S1> ren2 = (FunctionalVariableUpdate<P1, F1, S1>) update2
-				.renameVars(update1.variableUpdate.size());
-		combinedVariableUpdate.addAll(update1.variableUpdate);
-		combinedVariableUpdate.addAll(ren2.variableUpdate);
-		return new FunctionalVariableUpdate<P1, F1, S1>(combinedVariableUpdate);
-
-	}
-
-	// Combines two updates into a single one by renaming variables accordingly
-	// using the disjoint rename functions
-	// the second update variables are shifted by varRename
-	protected static <P1, F1, S1> FunctionalVariableUpdate<P1, F1, S1> addUpdate(
-			Integer varRename, FunctionalVariableUpdate<P1, F1, S1> update1,
-			FunctionalVariableUpdate<P1, F1, S1> update2) {
-
-		ArrayList<List<Token<P1, F1, S1>>> combinedVariableUpdate = new ArrayList<List<Token<P1, F1, S1>>>();
-		FunctionalVariableUpdate<P1, F1, S1> ren2 = (FunctionalVariableUpdate<P1, F1, S1>) update2
-				.renameVars(varRename);
-		combinedVariableUpdate.addAll(update1.variableUpdate);
-		combinedVariableUpdate.addAll(ren2.variableUpdate);
-		return new FunctionalVariableUpdate<P1, F1, S1>(combinedVariableUpdate);
-
-	}
-
-	// Used for type-checking
-	// Given a summary, a guard, and the output automaton
-	// compute all possible summaries by all possible guards of output automaton
-	protected Collection<Pair<HashMap<Integer, HashMap<Integer, Integer>>, P>> getNextSummary(
-			HashMap<Integer, HashMap<Integer, Integer>> f, P guard,
-			SFA<P, S> aut, BooleanAlgebraSubst<P, F, S> ba) throws TimeoutException {
-
-		// Ordered of collections of tuples (phi, s->s).
-		// The i-th elem contains all possible summaries matching the i-th variable
-		ArrayList<Collection<Pair<P, HashMap<Integer, Integer>>>> variableToFunsCrossPred = new ArrayList<Collection<Pair<P, HashMap<Integer, Integer>>>>();
-
-		// Update each variable
-		for (int curVar = 0; curVar < this.variableUpdate.size(); curVar++) {
-
-			HashMap<Integer, HashMap<Integer, P>> stateToSetOfPairs = new HashMap<Integer, HashMap<Integer, P>>();
-			for (int state : aut.getStates()) {
-				HashMap<Integer, P> currState = new HashMap<Integer, P>();
-				currState.put(state, guard);
-
-				for (Token<P, F, S> token : variableUpdate.get(curVar)) {
-					HashMap<Integer, P> newState = new HashMap<Integer, P>();
-					for (int state1 : currState.keySet())
-						newState.putAll(token.getNextState(f,
-								currState.get(state1), aut, state1, ba));
-					currState = newState;
-				}
-
-				stateToSetOfPairs.put(state, currState);
-			}
-			Collection<Pair<P, HashMap<Integer, Integer>>> funcs = new LinkedList<Pair<P, HashMap<Integer, Integer>>>();
-			accumulatePerVar(funcs, stateToSetOfPairs, 0, ba.True(),
-					new HashMap<Integer, Integer>(),
-					new ArrayList<Integer>(aut.getStates()), ba);
-
-			variableToFunsCrossPred.add(funcs);
-		}
-
-		Collection<Pair<HashMap<Integer, HashMap<Integer, Integer>>, P>> output = new LinkedList<Pair<HashMap<Integer, HashMap<Integer, Integer>>, P>>();
-
-		accumulate(output, variableToFunsCrossPred, 0, ba.True(),
-				new HashMap<Integer, HashMap<Integer, Integer>>(), ba);
-
-		return output;
-
-	}
-
-	// Auxiliary accumulation functions used to perform type-checking and
-	// compute
-	// possible predicates on summarization
-	// explore the variable update of a var and try to execute the output
-	// automaton on it
-	private void accumulatePerVar(
-			Collection<Pair<P, HashMap<Integer, Integer>>> funcs,
-			HashMap<Integer, HashMap<Integer, P>> stateToSetOfPairs,
-			int currStateId, P p, HashMap<Integer, Integer> currFunc,
-			ArrayList<Integer> states, BooleanAlgebraSubst<P, F, S> ba) throws TimeoutException {
-
-		if (!ba.IsSatisfiable(p))
-			return;
-
-		if (currStateId == states.size()) {
-			funcs.add(new Pair<P, HashMap<Integer, Integer>>(p, currFunc));
-		} else {
-			// need to recurse over other states
-			Integer currState = states.get(currStateId);
-			HashMap<Integer, P> outsOfState = stateToSetOfPairs.get(currState);
-			for (Integer st : outsOfState.keySet()) {
-				P inters = ba.MkAnd(p, outsOfState.get(st));
-				if (ba.IsSatisfiable(p)) {
-					HashMap<Integer, Integer> newFunc = new HashMap<Integer, Integer>(
-							currFunc);
-					newFunc.put(currState, st);
-					accumulatePerVar(funcs, stateToSetOfPairs, currStateId + 1,
-							inters, newFunc, states, ba);
-				}
-			}
-		}
-	}
-
-	// Auxiliary accumulation functions used to perform type-checking and
-	// compute
-	// possible predicates on summarization
-	// explore the variable update func and acumulate all possible predicates of
-	// output automaton
-	private static <P, F, S> void accumulate(
-			Collection<Pair<HashMap<Integer, HashMap<Integer, Integer>>, P>> output,
-			ArrayList<Collection<Pair<P, HashMap<Integer, Integer>>>> variableToFunsCrossPred,
-			int varId, P p, HashMap<Integer, HashMap<Integer, Integer>> fun,
-			BooleanAlgebraSubst<P, F, S> ba) throws TimeoutException {
-		if (!ba.IsSatisfiable(p))
-			return;
-
-		if (varId == variableToFunsCrossPred.size()) {
-			output.add(new Pair<HashMap<Integer, HashMap<Integer, Integer>>, P>(
-					fun, p));
-		} else {
-			// need to recurse over other variables
-			Collection<Pair<P, HashMap<Integer, Integer>>> currVarOptions = variableToFunsCrossPred
-					.get(varId);
-			for (Pair<P, HashMap<Integer, Integer>> pair : currVarOptions) {
-				P inters = ba.MkAnd(p, pair.first);
-				if (ba.IsSatisfiable(p)) {
-					HashMap<Integer, HashMap<Integer, Integer>> newFun = new HashMap<Integer, HashMap<Integer, Integer>>(fun);
-					newFun.put(varId, pair.second);
-
-					accumulate(output, variableToFunsCrossPred, varId + 1,
-							inters, newFun, ba);
-				}
-			}
-
-		}
-	}
-
-	// renames the tokens using the offset varRename
-	private static <P1, F1, S1> List<Token<P1, F1, S1>> renameTokens(
-			Integer varRename, List<Token<P1, F1, S1>> singleVarUp) {
-		List<Token<P1, F1, S1>> renamed = new ArrayList<Token<P1, F1, S1>>();
-		for (Token<P1, F1, S1> t : singleVarUp)
-			renamed.add(t.rename(varRename));
-
-		return renamed;
-	}
-}
->>>>>>> ce49304b
+}