--- conflicted
+++ resolved
@@ -272,15 +272,9 @@
 		SAFARelation similar = new SATRelation();
 		LinkedList<Pair<E, E>> worklist = new LinkedList<>();
 
-<<<<<<< HEAD
-		// TODO is it necessary to have 2 different representations
-		E leftInitial = (E) laut.initialState;
-		E rightInitial = (E) raut.initialState;
-=======
 		BooleanExpressionMorphism<E> coerce = new BooleanExpressionMorphism<>((x) -> boolexpr.MkState(x), boolexpr);
 		E leftInitial = coerce.apply(laut.initialState);
 		E rightInitial = coerce.apply(raut.initialState);
->>>>>>> 70f45ab2
 
 		similar.add(leftInitial, rightInitial);
 		worklist.add(new Pair<>(leftInitial, rightInitial));
@@ -509,13 +503,10 @@
 	public SAFA<P, S, E> negate(BooleanAlgebra<P, S> ba, BooleanExpressionFactory<E> boolexpr) {
 		// DeMorganize all transitions
 		class DeMorgan extends BooleanExpressionFactory<E> {
-<<<<<<< HEAD
+
 			public DeMorgan() {
 			}
 
-=======
-  			public DeMorgan() { }
->>>>>>> 70f45ab2
 			public E MkAnd(E p, E q) {
 				return boolexpr.MkOr(p, q);
 			}
@@ -537,13 +528,7 @@
 			}
 		}
 		Collection<SAFAInputMove<P, S, E>> transitions = new ArrayList<SAFAInputMove<P, S, E>>();
-<<<<<<< HEAD
-		BooleanExpressionMorphism<E> demorganize = new BooleanExpressionMorphism<E>((x) -> boolexpr.MkState(x),
-				new DeMorgan());
-		for (int state = 0; state < maxStateId; state++) {
-			if (!inputMovesFrom.containsKey(state)) {
-				continue;
-=======
+
 		BooleanExpressionMorphism<E> demorganize = new BooleanExpressionMorphism<E>((x) -> boolexpr.MkState(x), new DeMorgan());
 		boolean addAccept = false; // do we need to create an accept state?
 		for (int state = 0; state <= maxStateId; state++) {
@@ -553,10 +538,9 @@
 					transitions.add(new SAFAInputMove<>(state, demorganize.apply(transition.to), transition.guard));
 					residual = ba.MkAnd(ba.MkNot(transition.guard), residual);
 				}
->>>>>>> 70f45ab2
 			}
 			if (ba.IsSatisfiable(residual)) {
-				transitions.add(new SAFAInputMove(state, boolexpr.MkState(maxStateId + 1), residual));
+				transitions.add(new SAFAInputMove<>(state, boolexpr.MkState(maxStateId + 1), residual));
 				addAccept = true;
 			}
 		}
@@ -568,9 +552,6 @@
 				nonFinal.add(state);
 			}
 		}
-<<<<<<< HEAD
-		return MkSAFA(transitions, initialState, nonFinal, ba, boolexpr, true, false);
-=======
 
 		if (addAccept) {
 			nonFinal.add(maxStateId + 1);
@@ -578,8 +559,7 @@
 		}
 
 		E notInitial = demorganize.apply(initialState);
-		return MkSAFA(transitions, notInitial, nonFinal, ba, boolexpr, false);
->>>>>>> 70f45ab2
+		return MkSAFA(transitions, notInitial, nonFinal, ba, boolexpr, false, false);
 	}
 
 	public enum BoolOp {
