--- conflicted
+++ resolved
@@ -21,15 +21,8 @@
 
 	@Override
 	public boolean isMember(BooleanExpression p, BooleanExpression q) throws TimeoutException {
-<<<<<<< HEAD
-		BDD pair = leftCoerce.apply(p).bdd.biimp(rightCoerce.apply(q).bdd);
-		BDD pnot =pair.not();
-		BDD and = similar.and(pnot);
-		return and.isZero();
-=======
 		BDD pair = coerce.apply(p).bdd.biimp(coerce.apply(q).bdd);
 		return similar.and(pair.not()).isZero();
->>>>>>> 248ebdae
 	}
 
 	@Override
