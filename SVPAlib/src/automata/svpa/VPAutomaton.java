--- conflicted
+++ resolved
@@ -1,4 +1,3 @@
-<<<<<<< HEAD
 package automata.svpa;
 
 import java.io.FileWriter;
@@ -8,6 +7,8 @@
 import java.util.HashSet;
 import java.util.LinkedList;
 import java.util.Map;
+
+import org.sat4j.specs.TimeoutException;
 
 import automata.svpa.TaggedSymbol.SymbolTag;
 import theory.BooleanAlgebra;
@@ -285,8 +286,9 @@
 	 * 
 	 * @param ba
 	 * @return
-	 */
-	public LinkedList<TaggedSymbol<S>> getWitness(BooleanAlgebra<P, S> ba) {
+	 * @throws TimeoutException 
+	 */
+	public LinkedList<TaggedSymbol<S>> getWitness(BooleanAlgebra<P, S> ba) throws TimeoutException {
 
 		Collection<Integer> states = getStates();
 		Map<Integer, Integer> stateToId = new HashMap<Integer, Integer>();
@@ -581,7 +583,7 @@
 
 	// Compute reachability relations between states (wm, ucall, uret, unm)
 	protected Quadruple<Map<Integer, Collection<Integer>>, Map<Integer, Collection<Integer>>, Map<Integer, Collection<Integer>>, Map<Integer, Collection<Integer>>> getReachRel(
-			BooleanAlgebra<P, S> ba) {
+			BooleanAlgebra<P, S> ba) throws TimeoutException {
 
 		Collection<Integer> states = getStates();
 		Map<Integer, Integer> stateToId = new HashMap<Integer, Integer>();
@@ -776,729 +778,4 @@
 			}
 		}
 	}
-}
-=======
-package automata.svpa;
-
-import java.io.FileWriter;
-import java.io.IOException;
-import java.util.ArrayList;
-import java.util.Arrays;
-import java.util.Collection;
-import java.util.HashMap;
-import java.util.HashSet;
-import java.util.LinkedList;
-import java.util.Map;
-import java.util.Random;
-
-import org.sat4j.specs.TimeoutException;
-
-import theory.BooleanAlgebra;
-import utilities.Pair;
-import automata.svpa.TaggedSymbol.SymbolTag;
-
-public abstract class VPAutomaton<P, S> {
-
-	public boolean isEmpty;
-	public boolean isDeterministic;
-	public boolean isEpsilonFree;
-	public boolean isTotal;
-
-	public VPAutomaton() {
-		isEmpty = false;
-		isDeterministic = false;
-		isEpsilonFree = true;
-		isTotal = false;
-	}
-
-	/**
-	 * Returns the set of transitions starting set of states
-	 */
-	public Collection<SVPAMove<P, S>> getMoves() {
-		return getMovesFrom(getStates());
-	}
-
-	/**
-	 * Set of moves from state
-	 */
-	public abstract Collection<SVPAMove<P, S>> getMovesFrom(Integer state);
-
-	/**
-	 * Set of moves from set of states
-	 */
-	public Collection<SVPAMove<P, S>> getMovesFrom(Collection<Integer> states) {
-		Collection<SVPAMove<P, S>> transitions = new LinkedList<SVPAMove<P, S>>();
-		for (Integer state : states)
-			transitions.addAll(getMovesFrom(state));
-		return transitions;
-	}
-
-	/**
-	 * Set of moves to state
-	 */
-	public abstract Collection<SVPAMove<P, S>> getMovesTo(Integer state);
-
-	/**
-	 * Set of moves to set of states
-	 */
-	public Collection<SVPAMove<P, S>> getMovesTo(Collection<Integer> states) {
-		Collection<SVPAMove<P, S>> transitions = new LinkedList<SVPAMove<P, S>>();
-		for (Integer state : states)
-			transitions.addAll(getMovesTo(state));
-		return transitions;
-	}
-
-	/**
-	 * Returns the set of return transitions starting a state <code>s</code>
-	 */
-	public abstract Collection<Return<P, S>> getReturnsFrom(
-			Pair<Integer, Integer> state);
-
-	/**
-	 * Returns the set of return transitions to state <code>s</code>
-	 */
-	public abstract Collection<Return<P, S>> getReturnsTo(
-			Pair<Integer, Integer> state);
-
-	/**
-	 * Returns the set of return transitions starting a state <code>s</code>
-	 */
-	public abstract Collection<Return<P, S>> getReturnsFrom(Integer state,
-			Integer stackState);
-
-	/**
-	 * Returns the set of return transitions to state <code>s</code>
-	 */
-	public abstract Collection<Return<P, S>> getReturnsTo(Integer state,
-			Integer stackState);
-
-	/**
-	 * Returns the set of return transitions starting a state <code>s</code>
-	 */
-	public abstract Collection<Return<P, S>> getReturnsFrom(Integer state);
-
-	/**
-	 * Returns the set of return transitions to state <code>s</code>
-	 */
-	public abstract Collection<Return<P, S>> getReturnsTo(Integer state);
-
-	/**
-	 * Returns the set of return transitions starting a state <code>s</code>
-	 */
-	public abstract Collection<Return<P, S>> getReturnsFrom(
-			Collection<Integer> stateSet);
-
-	/**
-	 * Returns the set of return transitions starting in a state in
-	 * <code>stateSet</code> with stack state <code>stackState</code>
-	 */
-	public abstract Collection<Return<P, S>> getReturnsFrom(
-			Collection<Integer> stateSet, Integer stackState);
-
-	/**
-	 * Returns the set of return transitions to a state in <code>stateSet</code>
-	 */
-	public abstract Collection<Return<P, S>> getReturnsTo(
-			Collection<Integer> stateSet);
-
-	/**
-	 * Returns the set of call transitions starting a state <code>state</code>
-	 */
-	public abstract Collection<Call<P, S>> getCallsFrom(Integer state);
-
-	/**
-	 * Returns the set of call transitions starting in state <code>state</code>
-	 * with stack state <code>stackState</code>
-	 */
-	public abstract Collection<Call<P, S>> getCallsFrom(Integer state,
-			Integer stackState);
-
-	/**
-	 * Returns the set of call transitions starting in a state in
-	 * <code>stateSet</code> with stack state <code>stackState</code>
-	 */
-	public abstract Collection<Call<P, S>> getCallsFrom(
-			Collection<Integer> stateSet, Integer stackState);
-
-	/**
-	 * Returns the set of return transitions starting a state <code>s</code>
-	 */
-	public abstract Collection<Call<P, S>> getCallsTo(Integer state);
-
-	/**
-	 * Returns the set of return transitions starting a state <code>s</code>
-	 */
-	public abstract Collection<Call<P, S>> getCallsFrom(
-			Collection<Integer> stateSet);
-
-	/**
-	 * Returns the set of return transitions to state <code>s</code>
-	 */
-	public Collection<Call<P, S>> getCallsTo(Collection<Integer> stateSet) {
-		Collection<Call<P, S>> returns = new HashSet<Call<P, S>>();
-		for (Integer st : stateSet)
-			returns.addAll(getCallsTo(st));
-		return returns;
-	}
-
-	/**
-	 * Returns the set of return transitions starting a state <code>s</code>
-	 */
-	public abstract Collection<ReturnBS<P, S>> getReturnBSFrom(Integer state);
-
-	/**
-	 * Returns the set of return transitions starting a state <code>s</code>
-	 */
-	public abstract Collection<ReturnBS<P, S>> getReturnBSTo(Integer state);
-
-	/**
-	 * Returns the set of return transitions starting a state <code>s</code>
-	 */
-	public abstract Collection<ReturnBS<P, S>> getReturnBSFrom(
-			Collection<Integer> stateSet);
-
-	/**
-	 * Returns the set of return transitions to state <code>s</code>
-	 */
-	public abstract Collection<ReturnBS<P, S>> getReturnBSTo(
-			Collection<Integer> stateSet);
-
-	/**
-	 * Returns the set of return transitions starting a state <code>s</code>
-	 */
-	public abstract Collection<SVPAEpsilon<P, S>> getEpsilonsFrom(Integer state);
-
-	/**
-	 * Returns the set of return transitions starting a state <code>s</code>
-	 */
-	public abstract Collection<SVPAEpsilon<P, S>> getEpsilonsTo(Integer state);
-
-	/**
-	 * Returns the set of return transitions starting a state <code>s</code>
-	 */
-	public abstract Collection<SVPAEpsilon<P, S>> getEpsilonsFrom(
-			Collection<Integer> stateSet);
-
-	/**
-	 * Returns the set of return transitions to state <code>s</code>
-	 */
-	public abstract Collection<SVPAEpsilon<P, S>> getEpsilonsTo(
-			Collection<Integer> stateSet);
-
-	/**
-	 * Returns the set of return transitions starting a state <code>s</code>
-	 */
-	public abstract Collection<Internal<P, S>> getInternalsFrom(Integer state);
-
-	/**
-	 * Returns the set of return transitions starting a state <code>s</code>
-	 */
-	public abstract Collection<Internal<P, S>> getInternalsTo(Integer state);
-
-	/**
-	 * Returns the set of return transitions starting a state <code>s</code>
-	 */
-	public abstract Collection<Internal<P, S>> getInternalsFrom(
-			Collection<Integer> stateSet);
-
-	/**
-	 * Returns the set of return transitions to state <code>s</code>
-	 */
-	public abstract Collection<Internal<P, S>> getInternalsTo(
-			Collection<Integer> stateSet);
-
-	/**
-	 * Returns the set of states
-	 */
-	public abstract Collection<Integer> getStates();
-
-	/**
-	 * Returns the set of initial states
-	 */
-	public abstract Collection<Integer> getInitialStates();
-
-	/**
-	 * Returns the set of final states
-	 */
-	public abstract Collection<Integer> getFinalStates();
-
-	/**
-	 * Saves in the file <code>name</code> under the path <code>path</code> the
-	 * dot representation of the automaton. Adds .dot if necessary
-	 */
-	public boolean createDotFile(String name, String path) {
-		try {
-			FileWriter fw = new FileWriter(path + name
-					+ (name.endsWith(".dot") ? "" : ".dot"));
-			fw.write("digraph " + name + "{\n rankdir=LR;\n");
-			for (Integer state : getStates()) {
-
-				fw.write(state + "[label=" + state);
-				if (getFinalStates().contains(state))
-					fw.write(",peripheries=2");
-
-				fw.write("]\n");
-				if (getInitialStates().contains(state))
-					fw.write("XX" + state + " [color=white, label=\"\"]");
-			}
-
-			for (Integer state : getInitialStates()) {
-				fw.write("XX" + state + " -> " + state + "\n");
-			}
-
-			for (Integer state : getStates()) {
-				for (SVPAMove<P, S> t : getMovesFrom(state))
-					fw.write(t.toDotString());
-			}
-
-			fw.write("}");
-			fw.close();
-		} catch (IOException e) {
-			System.out.println(e);
-			return false;
-		}
-		return true;
-	}
-
-	/*
-	 * (non-Javadoc)
-	 * 
-	 * @see java.lang.Object#toString()
-	 */
-	public String toString() {
-		String s = "";
-		s = "Automaton: " + getMoves().size() + " transitions, "
-				+ getStates().size() + " states" + "\n";
-		s += "Transitions \n";
-		for (SVPAMove<P, S> t : getMoves())
-			s = s + t + "\n";
-		s += "Initial States \n";
-		for (Integer is : getInitialStates())
-			s = s + is + "\n";
-		s += "Final States \n";
-		for (Integer fs : getFinalStates())
-			s = s + fs + "\n";
-		return s;
-	}
-
-	public LinkedList<TaggedSymbol<S>> getWitness(BooleanAlgebra<P, S> ba) throws TimeoutException {
-		if (isEmpty)
-			return null;
-
-		Random ran = new Random();
-		Integer finState = new ArrayList<Integer>(getFinalStates()).get(ran
-				.nextInt(getFinalStates().size()));
-
-		HashSet<Pair<Integer, Integer>> tried = new HashSet<Pair<Integer, Integer>>();
-		Map<Integer, Collection<Integer>> rel = getReachabilityRelation(ba);
-		for (Integer s : getInitialStates())
-			if (rel.get(s).contains(finState))
-				return getWitness(ba, getWellMatchedReachRel(ba), rel, s,
-						finState, ran, true, tried);
-
-		return null;
-	}
-
-	// Generate a string in the language, null if language is empty
-	private LinkedList<TaggedSymbol<S>> getWitness(BooleanAlgebra<P, S> ba,
-			Map<Integer, Collection<Integer>> wmrel,
-			Map<Integer, Collection<Integer>> rel, int from, int to,
-			Random ran, boolean canBeNotWM,
-			HashSet<Pair<Integer, Integer>> tried) throws TimeoutException {
-
-		tried.add(new Pair<Integer, Integer>(from, to));
-
-		LinkedList<TaggedSymbol<S>> output = new LinkedList<TaggedSymbol<S>>();
-		if (from == to)
-			return output;
-
-		// Internal Transition
-		for (Internal<P, S> t : getInternalsFrom(from))
-			if (!tried.contains(new Pair<Integer, Integer>(t.to, to)))
-				if (rel.get(t.to).contains(to)) {
-					output = getWitness(ba, wmrel, rel, t.to, to, ran,
-							canBeNotWM, tried);
-					output.addFirst(new TaggedSymbol<S>(ba
-							.generateWitness(t.guard), SymbolTag.Internal));
-					return output;
-				}
-
-		// returnBS
-		if (canBeNotWM) {
-			for (ReturnBS<P, S> t : getReturnBSFrom(from))
-				if (!tried.contains(new Pair<Integer, Integer>(t.to, to)))
-					if (rel.get(t.to).contains(to)) {
-						output = getWitness(ba, wmrel, rel, t.to, to, ran,
-								canBeNotWM, tried);
-						output.addFirst(new TaggedSymbol<S>(ba
-								.generateWitness(t.guard), SymbolTag.Return));
-						return output;
-					}
-		}
-
-		// Calls and returns
-		for (Call<P, S> tCall : getCallsFrom(from)) {
-			for (Return<P, S> tReturn : getReturnsTo(to, tCall.stackState))
-				if (!tried.contains(new Pair<Integer, Integer>(tCall.to,
-						tReturn.from)))
-					if (wmrel.get(tCall.to).contains(tReturn.from)) {
-						P pred = ba.MkAnd(tCall.guard, tReturn.guard);
-						if (ba.IsSatisfiable(pred)) {
-
-							Pair<S, S> a = ba.generateWitnesses(ba.MkAnd(
-									tCall.guard, tReturn.guard));
-							output = getWitness(ba, wmrel, rel, tCall.to,
-									tReturn.from, ran, false, tried);
-
-							output.addFirst(new TaggedSymbol<S>(a.first,
-									SymbolTag.Call));
-							output.addLast(new TaggedSymbol<S>(a.second,
-									SymbolTag.Return));
-							return output;
-						}
-					}
-		}
-
-		if (canBeNotWM)
-			for (Call<P, S> t : getCallsTo(to))
-				if (!tried.contains(new Pair<Integer, Integer>(from, t.from)))
-					if (rel.get(from).contains(t.from)) {
-						output = getWitness(ba, wmrel, rel, from, t.from, ran,
-								canBeNotWM, tried);
-						output.addLast(new TaggedSymbol<S>(ba
-								.generateWitness(t.guard), SymbolTag.Call));
-						return output;
-					}
-
-		// Epsilon Transition
-		for (SVPAEpsilon<P, S> t : getEpsilonsFrom(from))
-			if (!tried.contains(new Pair<Integer, Integer>(t.to, to)))
-				if (rel.get(t.to).contains(to))
-					return getWitness(ba, wmrel, rel, t.to, to, ran,
-							canBeNotWM, tried);
-
-		return output;
-	}
-
-	// Compute well matched reachability relation between states
-	private Map<Integer, Collection<Integer>> getWellMatchedReachRel(
-			BooleanAlgebra<P, S> ba) throws TimeoutException {
-
-		Collection<Integer> states = getStates();
-		Map<Integer, Integer> stateToId = new HashMap<Integer, Integer>();
-		Map<Integer, Integer> idToState = new HashMap<Integer, Integer>();
-		boolean[][] reachabilityRelation = new boolean[states.size()][states
-				.size()];
-
-		// Build reflexive relation
-		for (int i = 0; i < reachabilityRelation.length; i++)
-			for (int j = 0; j < reachabilityRelation.length; j++)
-				reachabilityRelation[i][j] = false;
-
-		Integer count = 0;
-		for (Integer state : states) {
-			stateToId.put(state, count);
-			idToState.put(count, state);
-			reachabilityRelation[count][count] = true;
-			count++;
-		}
-
-		// Compute fixpoint of reachability relation
-		boolean[][] reachabilityRelationTmp = new boolean[states.size()][states
-				.size()];
-		while (!Arrays
-				.deepEquals(reachabilityRelation, reachabilityRelationTmp)) {
-			// start with same set
-			reachabilityRelationTmp = reachabilityRelation.clone();
-
-			for (Integer state1 : states) {
-				int id1 = stateToId.get(state1);
-
-				for (Integer state2 : states) {
-
-					int id2 = stateToId.get(state2);
-
-					if_check: if (!reachabilityRelation[id1][id2]) {
-
-						// Epsilon Transition
-						for (SVPAEpsilon<P, S> t : getEpsilonsFrom(state1))
-							if (reachabilityRelation[stateToId.get(t.to)][id2]) {
-								reachabilityRelation[id1][id2] = true;
-								break if_check;
-							}
-
-						// Internal Transition
-						for (Internal<P, S> t : getInternalsFrom(state1))
-							if (reachabilityRelation[stateToId.get(t.to)][id2]) {
-								reachabilityRelation[id1][id2] = true;
-								break if_check;
-							}
-
-						// Calls and returns
-						for (Call<P, S> tCall : getCallsFrom(state1))
-							for (Return<P, S> tReturn : getReturnsTo(state2,
-									tCall.stackState))
-								if (reachabilityRelation[stateToId
-										.get(tCall.to)][stateToId
-										.get(tReturn.from)])
-									if (ba.IsSatisfiable(ba.MkAnd(tCall.guard,
-											tReturn.guard))) {
-										reachabilityRelation[id1][id2] = true;
-										break if_check;
-									}
-
-						// Closure
-						try {
-							for (Integer stateMid : states) {
-								int idMid = stateToId.get(stateMid);
-								if (reachabilityRelation[id1][idMid]
-										&& reachabilityRelation[idMid][id2]) {
-									reachabilityRelation[id1][id2] = true;
-									break if_check;
-								}
-							}
-						} catch (Exception e) {
-							System.out.print(e);
-						}
-					}
-				}
-			}
-		}
-		// Copy to adjacency list
-		Map<Integer, Collection<Integer>> reachRelList = new HashMap<Integer, Collection<Integer>>();
-
-		for (int i = 0; i < reachabilityRelation.length; i++) {
-			Collection<Integer> reachableFromi = new HashSet<Integer>();
-			for (int j = 0; j < reachabilityRelation.length; j++)
-				if (reachabilityRelation[i][j])
-					reachableFromi.add(idToState.get(j));
-			reachRelList.put(idToState.get(i), reachableFromi);
-		}
-		return reachRelList;
-	}
-
-	// Compute reachability relation between states
-	protected Map<Integer, Collection<Integer>> getReachabilityRelation(
-			BooleanAlgebra<P, S> ba) throws TimeoutException {
-
-		Collection<Integer> states = getStates();
-		Map<Integer, Integer> stateToId = new HashMap<Integer, Integer>();
-		Map<Integer, Integer> idToState = new HashMap<Integer, Integer>();
-		boolean[][] reachabilityRelation = new boolean[states.size()][states
-				.size()];
-
-		// Build reflexive relation
-		for (int i = 0; i < reachabilityRelation.length; i++)
-			for (int j = 0; j < reachabilityRelation.length; j++)
-				reachabilityRelation[i][j] = false;
-
-		Integer count = 0;
-		for (Integer state : getStates()) {
-			stateToId.put(state, count);
-			idToState.put(count, state);
-			reachabilityRelation[count][count] = true;
-			count++;
-		}
-
-		// Compute fixpoint of reachability relation
-		boolean[][] reachabilityRelationTmp = new boolean[states.size()][states
-				.size()];
-		while (!Arrays
-				.deepEquals(reachabilityRelation, reachabilityRelationTmp)) {
-			// start with same set
-			reachabilityRelationTmp = reachabilityRelation.clone();
-
-			for (Integer state1 : states) {
-				int id1 = stateToId.get(state1);
-
-				for (Integer state2 : states) {
-
-					int id2 = stateToId.get(state2);
-
-					if_check: if (!reachabilityRelation[id1][id2]) {
-
-						// Epsilon Transition
-						for (SVPAEpsilon<P, S> t : getEpsilonsFrom(state1))
-							if (reachabilityRelation[stateToId.get(t.to)][id2]) {
-								reachabilityRelation[id1][id2] = true;
-								break if_check;
-							}
-
-						// Internal Transition
-						for (Internal<P, S> t : getInternalsFrom(state1))
-							if (reachabilityRelation[stateToId.get(t.to)][id2]) {
-								reachabilityRelation[id1][id2] = true;
-								break if_check;
-							}
-
-						// Calls and returns
-						for (Call<P, S> tCall : getCallsFrom(state1))
-							for (Return<P, S> tReturn : getReturnsTo(state2,
-									tCall.stackState))
-								if (reachabilityRelation[stateToId
-										.get(tCall.to)][stateToId
-										.get(tReturn.from)])
-									if (ba.IsSatisfiable(ba.MkAnd(tCall.guard,
-											tReturn.guard))) {
-										reachabilityRelation[id1][id2] = true;
-										break if_check;
-									}
-
-						// Closure
-						try {
-							for (Integer stateMid : states) {
-								int idMid = stateToId.get(stateMid);
-								if (reachabilityRelation[id1][idMid]
-										&& reachabilityRelation[idMid][id2]) {
-									reachabilityRelation[id1][id2] = true;
-									break if_check;
-								}
-							}
-						} catch (Exception e) {
-							System.out.print(e);
-						}
-					}
-				}
-			}
-		}
-
-		// Compute call closure
-		boolean[][] reachabilityRelationCall = reachabilityRelation.clone();
-		reachabilityRelationTmp = new boolean[states.size()][states.size()];
-		while (!Arrays.deepEquals(reachabilityRelationCall,
-				reachabilityRelationTmp)) {
-			// start with same set
-			reachabilityRelationTmp = reachabilityRelationCall.clone();
-
-			for (Integer state1 : states) {
-				int id1 = stateToId.get(state1);
-
-				for (Integer state2 : states) {
-
-					int id2 = stateToId.get(state2);
-					if_check2: if (!reachabilityRelationCall[id1][id2]) {
-
-						// Epsilon Transition
-						for (SVPAEpsilon<P, S> t : getEpsilonsFrom(state1))
-							if (reachabilityRelationCall[stateToId.get(t.to)][id2]) {
-								reachabilityRelationCall[id1][id2] = true;
-								break if_check2;
-							}
-
-						// Calls
-						for (Call<P, S> tCall : getCallsFrom(state1))
-							if (reachabilityRelationCall[stateToId
-									.get(tCall.to)][id2]) {
-								reachabilityRelationCall[id1][id2] = true;
-								break if_check2;
-							}
-
-						// Internal Transition
-						for (Internal<P, S> t : getInternalsFrom(state1))
-							if (reachabilityRelationCall[stateToId.get(t.to)][id2]) {
-								reachabilityRelationCall[id1][id2] = true;
-								break if_check2;
-							}
-
-						// Closure
-						for (Integer stateMid : states) {
-							int idMid = stateToId.get(stateMid);
-							if (reachabilityRelationCall[id1][idMid]
-									&& reachabilityRelationCall[idMid][id2]) {
-								reachabilityRelationCall[id1][id2] = true;
-								break if_check2;
-							}
-						}
-					}
-				}
-			}
-		}
-
-		// Compute return closure
-		boolean[][] reachabilityRelationReturn = reachabilityRelation.clone();
-		reachabilityRelationTmp = new boolean[states.size()][states.size()];
-		while (!Arrays.deepEquals(reachabilityRelationReturn,
-				reachabilityRelationTmp)) {
-			// start with same set
-			reachabilityRelationTmp = reachabilityRelationReturn.clone();
-
-			for (Integer state1 : states) {
-				int id1 = stateToId.get(state1);
-
-				for (Integer state2 : states) {
-
-					int id2 = stateToId.get(state2);
-					if_check3: if (!reachabilityRelationReturn[id1][id2]) {
-
-						// Epsilon Transition
-						for (SVPAEpsilon<P, S> t : getEpsilonsFrom(state1))
-							if (reachabilityRelationReturn[stateToId.get(t.to)][id2]) {
-								reachabilityRelationReturn[id1][id2] = true;
-								break if_check3;
-							}
-
-						// Bottom stack returns
-						for (ReturnBS<P, S> tRet : getReturnBSFrom(state1))
-							if (reachabilityRelationReturn[stateToId
-									.get(tRet.to)][id2]) {
-								reachabilityRelationReturn[id1][id2] = true;
-								break if_check3;
-							}
-
-						// Internal Transition
-						for (Internal<P, S> t : getInternalsFrom(state1))
-							if (reachabilityRelationReturn[stateToId.get(t.to)][id2]) {
-								reachabilityRelationReturn[id1][id2] = true;
-								break if_check3;
-							}
-
-						// Closure
-						for (Integer stateMid : states) {
-							int idMid = stateToId.get(stateMid);
-							if (reachabilityRelationReturn[id1][idMid]
-									&& reachabilityRelationReturn[idMid][id2]) {
-								reachabilityRelationReturn[id1][id2] = true;
-								break if_check3;
-							}
-						}
-
-					}
-				}
-			}
-		}
-
-		// calls and returns closure
-		for (Integer state1 : states) {
-			int id1 = stateToId.get(state1);
-			for (Integer state2 : states) {
-				int id2 = stateToId.get(state2);
-				if (reachabilityRelationCall[id1][id2]
-						|| reachabilityRelationReturn[id1][id2])
-					reachabilityRelation[id1][id2] = true;
-				else
-					for (Integer stateMid : states) {
-						int idMid = stateToId.get(stateMid);
-						if (reachabilityRelationReturn[id1][idMid]
-								&& reachabilityRelationCall[idMid][id2]) {
-							reachabilityRelationReturn[id1][id2] = true;
-							break;
-						}
-					}
-			}
-		}
-
-		// Copy to adjacency list
-		Map<Integer, Collection<Integer>> reachRelList = new HashMap<Integer, Collection<Integer>>();
-
-		for (int i = 0; i < reachabilityRelation.length; i++) {
-			Collection<Integer> reachableFromi = new HashSet<Integer>();
-			for (int j = 0; j < reachabilityRelation.length; j++)
-				if (reachabilityRelation[i][j])
-					reachableFromi.add(idToState.get(j));
-			reachRelList.put(idToState.get(i), reachableFromi);
-		}
-		return reachRelList;
-	}
-
-}
->>>>>>> ce49304b
+}