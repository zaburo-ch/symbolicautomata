<<<<<<< HEAD
package test;

import static org.junit.Assert.assertFalse;
import static org.junit.Assert.assertTrue;

import org.junit.Test;

import theory.characters.CharPred;
import theory.characters.ICharPred;
import theory.characters.StdCharPred;
import theory.intervals.EqualitySolver;

public class TestCharTheory {

	final EqualitySolver solver = new EqualitySolver();

	@Test
    public void solverTestBasic() {
        final CharPred isDigit = new CharPred('0','9');
        assertTrue(solver.HasModel(isDigit, '5'));
        assertTrue(solver.HasModel(isDigit, '0'));
        assertTrue(solver.HasModel(isDigit, '9'));
        assertFalse(solver.HasModel(isDigit, 'a'));

        final ICharPred notIsDigit = solver.MkNot(isDigit);
        assertFalse(solver.HasModel(notIsDigit, '5'));
        assertFalse(solver.HasModel(notIsDigit, '0'));
        assertFalse(solver.HasModel(notIsDigit, '9'));
        assertTrue(solver.HasModel(notIsDigit, 'a'));

        final ICharPred empty = solver.MkAnd(isDigit, notIsDigit);
        final ICharPred full = solver.MkOr(isDigit, notIsDigit);

        assertFalse(solver.IsSatisfiable(empty));
        assertTrue(solver.AreEquivalent(full, solver.True()));

        assertTrue(solver.HasModel(StdCharPred.ALPHA, 'a'));
        assertFalse(solver.HasModel(StdCharPred.ALPHA, '3'));
        assertTrue(solver.HasModel(StdCharPred.ALPHA_NUM, '4'));
        assertTrue(solver.HasModel(StdCharPred.NUM, '4'));
        assertFalse(solver.HasModel(StdCharPred.NUM, 'a'));
    }
	
	@Test
    public void test1() {
        final ICharPred p = StdCharPred.FALSE;
        assertFalse(solver.HasModel(p,'a'));
        assertFalse(solver.HasModel(p,'b'));
        assertFalse(solver.HasModel(p,'A'));
        assertFalse(solver.HasModel(p,'B'));
        assertFalse(solver.HasModel(p,'0'));
        assertFalse(solver.HasModel(p,'1'));
        assertFalse(solver.HasModel(p,' '));
        assertFalse(solver.HasModel(p,'\t'));
        assertFalse(solver.HasModel(p,'\n'));
    }

    @Test
    public void test2() {
        final ICharPred p = new CharPred('a');
        assertTrue(solver.HasModel(p,'a'));
        assertFalse(solver.HasModel(p,'b'));
        assertFalse(solver.HasModel(p,'A'));
        assertFalse(solver.HasModel(p,'B'));
        assertFalse(solver.HasModel(p,'0'));
        assertFalse(solver.HasModel(p,'1'));
        assertFalse(solver.HasModel(p,' '));
        assertFalse(solver.HasModel(p,'\t'));
        assertFalse(solver.HasModel(p,'\n'));
    }

    @Test
    public void test3() {
        final CharPred p = new CharPred('a', 'z');
        assertTrue(solver.HasModel(p,'a'));
        assertTrue(solver.HasModel(p,'b'));
        assertFalse(solver.HasModel(p,'A'));
        assertFalse(solver.HasModel(p,'B'));
        assertFalse(solver.HasModel(p,'0'));
        assertFalse(solver.HasModel(p,'1'));
        assertFalse(solver.HasModel(p,' '));
        assertFalse(solver.HasModel(p,'\t'));
        assertFalse(solver.HasModel(p,'\n'));
    }


    @Test
    public void test7() {
        final CharPred p = StdCharPred.ALPHA;
        assertTrue(solver.HasModel(p,'a'));
        assertTrue(solver.HasModel(p,'b'));
        assertTrue(solver.HasModel(p,'A'));
        assertTrue(solver.HasModel(p,'B'));
        assertFalse(solver.HasModel(p,'0'));
        assertFalse(solver.HasModel(p,'1'));
        assertFalse(solver.HasModel(p,' '));
        assertFalse(solver.HasModel(p,'\t'));
        assertFalse(solver.HasModel(p,'\n'));
    }

    @Test
    public void test8() {
        final CharPred p = StdCharPred.NUM;
        assertFalse(solver.HasModel(p,'a'));
        assertFalse(solver.HasModel(p,'b'));
        assertFalse(solver.HasModel(p,'A'));
        assertFalse(solver.HasModel(p,'B'));
        assertTrue(solver.HasModel(p,'0'));
        assertTrue(solver.HasModel(p,'1'));
        assertFalse(solver.HasModel(p,' '));
        assertFalse(solver.HasModel(p,'\t'));
        assertFalse(solver.HasModel(p,'\n'));
    }

    @Test
    public void test9() {
        final CharPred p = StdCharPred.ALPHA_NUM;
        assertTrue(solver.HasModel(p,'a'));
        assertTrue(solver.HasModel(p,'b'));
        assertTrue(solver.HasModel(p,'A'));
        assertTrue(solver.HasModel(p,'B'));
        assertTrue(solver.HasModel(p,'0'));
        assertTrue(solver.HasModel(p,'1'));
        assertFalse(solver.HasModel(p,' '));
        assertFalse(solver.HasModel(p,'\t'));
        assertFalse(solver.HasModel(p,'\n'));
    }
	
}
=======
package test;

import static org.junit.Assert.assertFalse;
import static org.junit.Assert.assertTrue;

import org.junit.Test;
import org.sat4j.specs.TimeoutException;

import theory.characters.CharPred;
import theory.characters.ICharPred;
import theory.characters.StdCharPred;
import theory.intervals.EqualitySolver;

public class TestCharTheory {

	final EqualitySolver solver = new EqualitySolver();

	@Test
    public void solverTestBasic() throws TimeoutException {
        final CharPred isDigit = new CharPred('0','9');
        assertTrue(solver.HasModel(isDigit, '5'));
        assertTrue(solver.HasModel(isDigit, '0'));
        assertTrue(solver.HasModel(isDigit, '9'));
        assertFalse(solver.HasModel(isDigit, 'a'));

        final ICharPred notIsDigit = solver.MkNot(isDigit);
        assertFalse(solver.HasModel(notIsDigit, '5'));
        assertFalse(solver.HasModel(notIsDigit, '0'));
        assertFalse(solver.HasModel(notIsDigit, '9'));
        assertTrue(solver.HasModel(notIsDigit, 'a'));

        final ICharPred empty = solver.MkAnd(isDigit, notIsDigit);
        final ICharPred full = solver.MkOr(isDigit, notIsDigit);

        assertFalse(solver.IsSatisfiable(empty));
        assertTrue(solver.AreEquivalent(full, solver.True()));

        assertTrue(solver.HasModel(StdCharPred.ALPHA, 'a'));
        assertFalse(solver.HasModel(StdCharPred.ALPHA, '3'));
        assertTrue(solver.HasModel(StdCharPred.ALPHA_NUM, '4'));
        assertTrue(solver.HasModel(StdCharPred.NUM, '4'));
        assertFalse(solver.HasModel(StdCharPred.NUM, 'a'));
    }
	
	@Test
    public void test1() {
        final ICharPred p = StdCharPred.FALSE;
        assertFalse(solver.HasModel(p,'a'));
        assertFalse(solver.HasModel(p,'b'));
        assertFalse(solver.HasModel(p,'A'));
        assertFalse(solver.HasModel(p,'B'));
        assertFalse(solver.HasModel(p,'0'));
        assertFalse(solver.HasModel(p,'1'));
        assertFalse(solver.HasModel(p,' '));
        assertFalse(solver.HasModel(p,'\t'));
        assertFalse(solver.HasModel(p,'\n'));
    }

    @Test
    public void test2() {
        final ICharPred p = new CharPred('a');
        assertTrue(solver.HasModel(p,'a'));
        assertFalse(solver.HasModel(p,'b'));
        assertFalse(solver.HasModel(p,'A'));
        assertFalse(solver.HasModel(p,'B'));
        assertFalse(solver.HasModel(p,'0'));
        assertFalse(solver.HasModel(p,'1'));
        assertFalse(solver.HasModel(p,' '));
        assertFalse(solver.HasModel(p,'\t'));
        assertFalse(solver.HasModel(p,'\n'));
    }

    @Test
    public void test3() {
        final CharPred p = new CharPred('a', 'z');
        assertTrue(solver.HasModel(p,'a'));
        assertTrue(solver.HasModel(p,'b'));
        assertFalse(solver.HasModel(p,'A'));
        assertFalse(solver.HasModel(p,'B'));
        assertFalse(solver.HasModel(p,'0'));
        assertFalse(solver.HasModel(p,'1'));
        assertFalse(solver.HasModel(p,' '));
        assertFalse(solver.HasModel(p,'\t'));
        assertFalse(solver.HasModel(p,'\n'));
    }


    @Test
    public void test7() {
        final CharPred p = StdCharPred.ALPHA;
        assertTrue(solver.HasModel(p,'a'));
        assertTrue(solver.HasModel(p,'b'));
        assertTrue(solver.HasModel(p,'A'));
        assertTrue(solver.HasModel(p,'B'));
        assertFalse(solver.HasModel(p,'0'));
        assertFalse(solver.HasModel(p,'1'));
        assertFalse(solver.HasModel(p,' '));
        assertFalse(solver.HasModel(p,'\t'));
        assertFalse(solver.HasModel(p,'\n'));
    }

    @Test
    public void test8() {
        final CharPred p = StdCharPred.NUM;
        assertFalse(solver.HasModel(p,'a'));
        assertFalse(solver.HasModel(p,'b'));
        assertFalse(solver.HasModel(p,'A'));
        assertFalse(solver.HasModel(p,'B'));
        assertTrue(solver.HasModel(p,'0'));
        assertTrue(solver.HasModel(p,'1'));
        assertFalse(solver.HasModel(p,' '));
        assertFalse(solver.HasModel(p,'\t'));
        assertFalse(solver.HasModel(p,'\n'));
    }

    @Test
    public void test9() {
        final CharPred p = StdCharPred.ALPHA_NUM;
        assertTrue(solver.HasModel(p,'a'));
        assertTrue(solver.HasModel(p,'b'));
        assertTrue(solver.HasModel(p,'A'));
        assertTrue(solver.HasModel(p,'B'));
        assertTrue(solver.HasModel(p,'0'));
        assertTrue(solver.HasModel(p,'1'));
        assertFalse(solver.HasModel(p,' '));
        assertFalse(solver.HasModel(p,'\t'));
        assertFalse(solver.HasModel(p,'\n'));
    }
	

}
>>>>>>> ce49304b
<|MERGE_RESOLUTION|>--- conflicted
+++ resolved
@@ -1,134 +1,3 @@
-<<<<<<< HEAD
-package test;
-
-import static org.junit.Assert.assertFalse;
-import static org.junit.Assert.assertTrue;
-
-import org.junit.Test;
-
-import theory.characters.CharPred;
-import theory.characters.ICharPred;
-import theory.characters.StdCharPred;
-import theory.intervals.EqualitySolver;
-
-public class TestCharTheory {
-
-	final EqualitySolver solver = new EqualitySolver();
-
-	@Test
-    public void solverTestBasic() {
-        final CharPred isDigit = new CharPred('0','9');
-        assertTrue(solver.HasModel(isDigit, '5'));
-        assertTrue(solver.HasModel(isDigit, '0'));
-        assertTrue(solver.HasModel(isDigit, '9'));
-        assertFalse(solver.HasModel(isDigit, 'a'));
-
-        final ICharPred notIsDigit = solver.MkNot(isDigit);
-        assertFalse(solver.HasModel(notIsDigit, '5'));
-        assertFalse(solver.HasModel(notIsDigit, '0'));
-        assertFalse(solver.HasModel(notIsDigit, '9'));
-        assertTrue(solver.HasModel(notIsDigit, 'a'));
-
-        final ICharPred empty = solver.MkAnd(isDigit, notIsDigit);
-        final ICharPred full = solver.MkOr(isDigit, notIsDigit);
-
-        assertFalse(solver.IsSatisfiable(empty));
-        assertTrue(solver.AreEquivalent(full, solver.True()));
-
-        assertTrue(solver.HasModel(StdCharPred.ALPHA, 'a'));
-        assertFalse(solver.HasModel(StdCharPred.ALPHA, '3'));
-        assertTrue(solver.HasModel(StdCharPred.ALPHA_NUM, '4'));
-        assertTrue(solver.HasModel(StdCharPred.NUM, '4'));
-        assertFalse(solver.HasModel(StdCharPred.NUM, 'a'));
-    }
-	
-	@Test
-    public void test1() {
-        final ICharPred p = StdCharPred.FALSE;
-        assertFalse(solver.HasModel(p,'a'));
-        assertFalse(solver.HasModel(p,'b'));
-        assertFalse(solver.HasModel(p,'A'));
-        assertFalse(solver.HasModel(p,'B'));
-        assertFalse(solver.HasModel(p,'0'));
-        assertFalse(solver.HasModel(p,'1'));
-        assertFalse(solver.HasModel(p,' '));
-        assertFalse(solver.HasModel(p,'\t'));
-        assertFalse(solver.HasModel(p,'\n'));
-    }
-
-    @Test
-    public void test2() {
-        final ICharPred p = new CharPred('a');
-        assertTrue(solver.HasModel(p,'a'));
-        assertFalse(solver.HasModel(p,'b'));
-        assertFalse(solver.HasModel(p,'A'));
-        assertFalse(solver.HasModel(p,'B'));
-        assertFalse(solver.HasModel(p,'0'));
-        assertFalse(solver.HasModel(p,'1'));
-        assertFalse(solver.HasModel(p,' '));
-        assertFalse(solver.HasModel(p,'\t'));
-        assertFalse(solver.HasModel(p,'\n'));
-    }
-
-    @Test
-    public void test3() {
-        final CharPred p = new CharPred('a', 'z');
-        assertTrue(solver.HasModel(p,'a'));
-        assertTrue(solver.HasModel(p,'b'));
-        assertFalse(solver.HasModel(p,'A'));
-        assertFalse(solver.HasModel(p,'B'));
-        assertFalse(solver.HasModel(p,'0'));
-        assertFalse(solver.HasModel(p,'1'));
-        assertFalse(solver.HasModel(p,' '));
-        assertFalse(solver.HasModel(p,'\t'));
-        assertFalse(solver.HasModel(p,'\n'));
-    }
-
-
-    @Test
-    public void test7() {
-        final CharPred p = StdCharPred.ALPHA;
-        assertTrue(solver.HasModel(p,'a'));
-        assertTrue(solver.HasModel(p,'b'));
-        assertTrue(solver.HasModel(p,'A'));
-        assertTrue(solver.HasModel(p,'B'));
-        assertFalse(solver.HasModel(p,'0'));
-        assertFalse(solver.HasModel(p,'1'));
-        assertFalse(solver.HasModel(p,' '));
-        assertFalse(solver.HasModel(p,'\t'));
-        assertFalse(solver.HasModel(p,'\n'));
-    }
-
-    @Test
-    public void test8() {
-        final CharPred p = StdCharPred.NUM;
-        assertFalse(solver.HasModel(p,'a'));
-        assertFalse(solver.HasModel(p,'b'));
-        assertFalse(solver.HasModel(p,'A'));
-        assertFalse(solver.HasModel(p,'B'));
-        assertTrue(solver.HasModel(p,'0'));
-        assertTrue(solver.HasModel(p,'1'));
-        assertFalse(solver.HasModel(p,' '));
-        assertFalse(solver.HasModel(p,'\t'));
-        assertFalse(solver.HasModel(p,'\n'));
-    }
-
-    @Test
-    public void test9() {
-        final CharPred p = StdCharPred.ALPHA_NUM;
-        assertTrue(solver.HasModel(p,'a'));
-        assertTrue(solver.HasModel(p,'b'));
-        assertTrue(solver.HasModel(p,'A'));
-        assertTrue(solver.HasModel(p,'B'));
-        assertTrue(solver.HasModel(p,'0'));
-        assertTrue(solver.HasModel(p,'1'));
-        assertFalse(solver.HasModel(p,' '));
-        assertFalse(solver.HasModel(p,'\t'));
-        assertFalse(solver.HasModel(p,'\n'));
-    }
-	
-}
-=======
 package test;
 
 import static org.junit.Assert.assertFalse;
@@ -258,6 +127,4 @@
         assertFalse(solver.HasModel(p,'\n'));
     }
 	
-
-}
->>>>>>> ce49304b
+}