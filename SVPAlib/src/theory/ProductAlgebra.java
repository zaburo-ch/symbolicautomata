--- conflicted
+++ resolved
@@ -136,13 +136,7 @@
 	}
 
 	@Override
-<<<<<<< HEAD
 	public Pair<S1, S2> generateWitness(CartesianProduct<P1, P2> p1) throws TimeoutException {
-		for(Pair<P1,P2> p: p1.getProducts())
-			if(ba1.IsSatisfiable(p.first) && ba2.IsSatisfiable(p.second))
-				return new Pair<>(ba1.generateWitness(p.first), ba2.generateWitness(p.second));
-=======
-	public Pair<S1, S2> generateWitness(CartesianProduct<P1, P2> p1) {
 		List<P1> proj1 = new ArrayList<P1>();
 		for (Pair<P1, P2> p : p1.getProducts())
 			proj1.add(p.first);
@@ -161,7 +155,6 @@
 				if(ba1.IsSatisfiable(p.first) && ba2.IsSatisfiable(p.second))
 					return new Pair<>(ba1.generateWitness(p.first), ba2.generateWitness(p.second));
 		}
->>>>>>> 603912f6
 		
 		return null;
 	}
