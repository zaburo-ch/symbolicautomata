--- conflicted
+++ resolved
@@ -1,4 +1,4 @@
-<<<<<<< HEAD
+
 /**
  * BooleanAlgebras
  * theory
@@ -14,6 +14,7 @@
 import java.util.List;
 
 import org.apache.commons.lang3.NotImplementedException;
+import org.sat4j.specs.TimeoutException;
 
 import theory.BooleanAlgebra;
 import theory.characters.BinaryCharPred;
@@ -64,7 +65,7 @@
 	}
 
 	@Override
-	public ICharPred MkOr(Collection<ICharPred> clctn) {
+	public ICharPred MkOr(Collection<ICharPred> clctn) throws TimeoutException {
 		ICharPred or = StdCharPred.FALSE;
 		for (ICharPred a : clctn) {
 			or = MkOr(or, a);
@@ -73,7 +74,7 @@
 	}
 
 	@Override
-	public ICharPred MkOr(ICharPred u1, ICharPred u2) {
+	public ICharPred MkOr(ICharPred u1, ICharPred u2) throws TimeoutException {
 		if (u1 instanceof CharPred) {
 			CharPred u1c = (CharPred) u1;
 			if (u2 instanceof CharPred) {
@@ -372,285 +373,4 @@
 		return sb.toString();
 	}
 
-}
-=======
-/**
- * BooleanAlgebras
- * theory
- * Apr 21, 2015
- * @author Loris D'Antoni
- */
-package theory.intervals;
-
-import static com.google.common.base.Preconditions.checkNotNull;
-
-import java.util.ArrayList;
-import java.util.Collection;
-import java.util.List;
-
-import org.apache.commons.lang3.NotImplementedException;
-import org.sat4j.specs.TimeoutException;
-
-import theory.BooleanAlgebra;
-import theory.characters.BinaryCharPred;
-import theory.characters.CharPred;
-import theory.characters.ICharPred;
-import theory.characters.StdCharPred;
-import utilities.Pair;
-
-/**
- * CharSolver: an interval based solver for the theory of characters For binary
- * predicates currently assumes equality
- */
-
-// TODO lift to arbitrary boolean algebras
-public class EqualitySolver extends BooleanAlgebra<ICharPred, Character> {
-
-	UnaryCharIntervalSolver usolver;
-
-	public EqualitySolver() {
-		usolver = new UnaryCharIntervalSolver();
-	}
-
-	@Override
-	public ICharPred MkNot(ICharPred p) {
-		if (p instanceof CharPred) {
-			return usolver.MkNot((CharPred) p);
-		} else {
-			BinaryCharPred u = (BinaryCharPred) p;				
-			CharPred newEq = usolver.MkNot(u.equals);
-			ArrayList<Pair<CharPred, CharPred>> newUneq = new ArrayList<>();
-															
-			CharPred leftover = usolver.True();
-			for (Pair<CharPred, CharPred> pair : u.notEqual) {
-				leftover = usolver.MkAnd(leftover, usolver.MkNot(pair.first));
-				
-				CharPred newRight = usolver.MkNot(pair.second);
-				if(usolver.IsSatisfiable(newRight))
-					newUneq.add(new Pair<CharPred, CharPred>(pair.first, newRight));
-			}
-			if(usolver.IsSatisfiable(leftover))
-				newUneq.add(new Pair<CharPred, CharPred>(leftover, usolver.True()));				
-			
-			return new BinaryCharPred(newEq, newUneq);
-		}
-	}
-
-	@Override
-	public ICharPred MkOr(Collection<ICharPred> clctn) throws TimeoutException {
-		ICharPred or = StdCharPred.FALSE;
-		for (ICharPred a : clctn) {
-			or = MkOr(or, a);
-		}
-		return or;
-	}
-
-	@Override
-	public ICharPred MkOr(ICharPred u1, ICharPred u2) throws TimeoutException {
-		if (u1 instanceof CharPred) {
-			CharPred u1c = (CharPred) u1;
-			if (u2 instanceof CharPred) {
-				CharPred u2c = (CharPred) u2;
-				return usolver.MkOr(u1c, u2c);
-			} else {
-				throw new NotImplementedException("This should not happen for SVPA");
-			}
-		} else {
-			BinaryCharPred u1c = (BinaryCharPred) u1;
-			if (u2 instanceof CharPred) {
-				return MkOr(u2, u1);
-			} else {
-				BinaryCharPred u2c = (BinaryCharPred) u2;
-				CharPred newEq = usolver.MkOr(u1c.equals, u2c.equals);
-
-				ArrayList<Pair<CharPred, CharPred>> newUneq = new ArrayList<>(u1c.notEqual);
-				newUneq.addAll(u2c.notEqual);
-				BinaryCharPred pp= new BinaryCharPred(newEq, newUneq);
-				pp.normalize(usolver);
-				return pp;
-			}
-		}
-	}
-
-	@Override
-	public ICharPred MkAnd(Collection<ICharPred> clctn) {
-		ICharPred and = StdCharPred.TRUE;
-		for (ICharPred a : clctn) {
-			and = MkAnd(and, a);
-		}
-		return and;
-	}
-
-	@Override
-	public ICharPred MkAnd(ICharPred u1, ICharPred u2) {
-		if (u1 instanceof CharPred) {
-			CharPred u1c = (CharPred) u1;
-			if (u2 instanceof CharPred) {
-				CharPred u2c = (CharPred) u2;
-				return usolver.MkAnd(u1c, u2c);
-			} else {
-				BinaryCharPred u2c = (BinaryCharPred) u2;
-				CharPred newEq = usolver.MkAnd(u2c.equals, u1c);
-				ArrayList<Pair<CharPred, CharPred>> newUneq = new ArrayList<>();
-				for (Pair<CharPred, CharPred> pair : u2c.notEqual) {
-					CharPred newFirst = usolver.MkAnd(pair.first, u1c);
-					if (usolver.IsSatisfiable(newFirst))
-						newUneq.add(new Pair<CharPred, CharPred>(newFirst, pair.second));
-				}
-				return new BinaryCharPred(newEq, newUneq);
-			}
-		} else {
-			BinaryCharPred u1c = (BinaryCharPred) u1;
-			if (u2 instanceof CharPred) {
-				return MkAnd(u2, u1);
-			} else {
-				BinaryCharPred u2c = (BinaryCharPred) u2;
-				CharPred newEq = usolver.MkAnd(u1c.equals, u2c.equals);
-
-				ArrayList<Pair<CharPred, CharPred>> newUneq = new ArrayList<>();
-				for (Pair<CharPred, CharPred> pair1 : u1c.notEqual) {
-					for (Pair<CharPred, CharPred> pair2 : u2c.notEqual) {
-						CharPred newFirst = usolver.MkAnd(pair1.first, pair2.first);
-						if (usolver.IsSatisfiable(newFirst)) {
-							CharPred newSecond = usolver.MkAnd(pair1.second, pair2.second);
-							if (usolver.IsSatisfiable(newFirst))
-								newUneq.add(new Pair<CharPred, CharPred>(newFirst, newSecond));
-						}
-					}
-				}
-				return new BinaryCharPred(newEq, newUneq);
-			}
-		}		
-	}
-
-	@Override
-	public ICharPred True() {
-		return StdCharPred.TRUE;
-	}
-
-	@Override
-	public ICharPred False() {
-		return StdCharPred.FALSE;
-	}
-
-	@Override
-	public boolean AreEquivalent(ICharPred u1, ICharPred u2) {
-		checkNotNull(u1);
-		checkNotNull(u2);
-
-		boolean nonEquivalent = IsSatisfiable(MkAnd(u1, MkNot(u2))) || IsSatisfiable(MkAnd(MkNot(u1), u2));
-		return !nonEquivalent;
-	}
-
-	@Override
-	public boolean IsSatisfiable(ICharPred p) {
-		if (p instanceof CharPred) {
-			return usolver.IsSatisfiable((CharPred) p);
-		} else {
-			BinaryCharPred u = (BinaryCharPred) p;
-			if(usolver.IsSatisfiable(u.equals))
-				return true;
-			else{
-				for(Pair<CharPred,CharPred> pair: u.notEqual){
-					CharPred left = usolver.MkAnd(pair.first,usolver.MkNot(pair.second));
-					if(usolver.IsSatisfiable(left))
-						return true;
-					CharPred right = usolver.MkAnd(pair.second,usolver.MkNot(pair.first));
-					if(usolver.IsSatisfiable(right))
-						return true;					
-					Character c1 = usolver.generateWitness(pair.first);
-					return usolver.IsSatisfiable(usolver.MkAnd(pair.second,usolver.MkNot(new CharPred(c1))));
-				}
-				return false;
-			}
-		}
-	}
-
-	@Override
-	public boolean HasModel(ICharPred p, Character s) {
-		if (p instanceof CharPred) 
-			return usolver.HasModel((CharPred)p, s);
-		else 
-			throw new IllegalArgumentException("shouldn't ask for a unary witness on a binary predicate");
-	}
-
-	@Override
-	public boolean HasModel(ICharPred p, Character s1, Character s2) {
-		if (p instanceof CharPred) 
-			return usolver.HasModel((CharPred)p, s1);
-		else{ 
-			BinaryCharPred pc = (BinaryCharPred) p;
-			if(s1==s2){
-				return usolver.HasModel(pc.equals,s1);
-			}else{
-				for(Pair<CharPred,CharPred> pair: pc.notEqual){
-					if(usolver.HasModel(pair.first, s1) && usolver.HasModel(pair.second, s2))
-						return true;					
-				}
-				return false;
-			}
-		}
-	}
-
-	@Override
-	public Character generateWitness(ICharPred p) {
-		if (p instanceof CharPred) 
-			return usolver.generateWitness((CharPred)p);
-		else{ 
-			throw new NotImplementedException("This shouldn't happen");
-		}
-	}
-
-	@Override
-	public Pair<Character, Character> generateWitnesses(ICharPred p) {
-		if (p instanceof CharPred) {
-			Character c =  usolver.generateWitness((CharPred)p);
-			return new Pair<Character, Character>(c, c);
-		} else {
-			BinaryCharPred u = (BinaryCharPred) p;
-			if(usolver.IsSatisfiable(u.equals)){
-				Character c =  usolver.generateWitness(u.equals);
-				return new Pair<Character, Character>(c, c);
-			}
-			else{
-				for(Pair<CharPred,CharPred> pair: u.notEqual){
-					CharPred left = usolver.MkAnd(pair.first,usolver.MkNot(pair.second));
-					if(usolver.IsSatisfiable(left)){
-						Character cl =  usolver.generateWitness(left);
-						Character cr =  usolver.generateWitness(pair.second);
-						return new Pair<Character, Character>(cl, cr);
-					}
-					CharPred right = usolver.MkAnd(pair.second,usolver.MkNot(pair.first));
-					if(usolver.IsSatisfiable(right)){
-						Character cl =  usolver.generateWitness(pair.first);
-						Character cr =  usolver.generateWitness(right);
-						return new Pair<Character, Character>(cl, cr);
-					}	
-					Character cl = usolver.generateWitness(pair.first);
-					CharPred leftover =usolver.MkAnd(pair.second,usolver.MkNot(new CharPred(cl)));
-					if(usolver.IsSatisfiable(leftover)){
-						Character cr =  usolver.generateWitness(leftover);
-						return new Pair<Character, Character>(cl, cr);
-					}
-				}				
-			}
-		}
-		return null;
-	}
-
-	/**
-	 * returns the string of a list of chars
-	 * 
-	 * @param chars
-	 * @return
-	 */
-	public String stringOfList(List<Character> chars) {
-		StringBuilder sb = new StringBuilder();
-		for (Character c : checkNotNull(chars)) {
-			sb.append(c);
-		}
-		return sb.toString();
-	}
-
-}
->>>>>>> ce49304b
+}