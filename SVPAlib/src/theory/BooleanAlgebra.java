--- conflicted
+++ resolved
@@ -1,146 +1,3 @@
-<<<<<<< HEAD
-/**
- * SVPAlib
- * theory
- * Apr 21, 2015
- * @author Loris D'Antoni
- */
-package theory;
-
-import java.util.ArrayList;
-import java.util.Collection;
-import java.util.HashSet;
-
-import utilities.Pair;
-
-/**
- * BooleanAlgebra over the domain <code>S</code>
- * @param <P> The type of predicates forming the Boolean algebra 
- * @param <S> The domain of the Boolean algebra
- */
-public abstract class BooleanAlgebra<P, S> {
-
-	/**
-	 * @return the complement of <code>p</code>
-	 */
-	public abstract P MkNot(P p);
-
-	/**
-	 * @return the disjunction of the predicates in <code>pset</code>
-	 */
-	public abstract P MkOr(Collection<P> pset);
-
-	/**
-	 * @return the predicate <code>p1</code> or <code>p2</code>
-	 */
-	public abstract P MkOr(P p1, P p2);
-
-	/**
-	 * @return the conjunction of the predicates in <code>pset</code>
-	 */
-	public abstract P MkAnd(Collection<P> pset);
-
-	/**
-	 * @return the predicate <code>p1</code> and <code>p2</code>
-	 */
-	public abstract P MkAnd(P p1, P p2);
-
-	/**
-	 * @return the predicate true
-	 */
-	public abstract P True();
-
-	/**
-	 * @return the predicate false
-	 */
-	public abstract P False();
-
-	/**
-	 * @return true iff <code>p1</code> and <code>p2</code> are equivalent
-	 */
-	public abstract boolean AreEquivalent(P p1, P p2);
-
-	/**
-	 * @return true iff <code>p1</code> is satisfiable
-	 */
-	public abstract boolean IsSatisfiable(P p1);
-
-	/**
-	 * @return true iff <code>el</code> is a model of <code>p1</code>
-	 */
-	public abstract boolean HasModel(P p1, S el);
-
-	/**
-	 * @return true iff <code>(el1,el2)</code> is a model of a binary predicate <code>p1</code> (used for SVPA)
-	 */
-	public abstract boolean HasModel(P p1, S el1, S el2);
-
-	/**
-	 * @return a witness of the predicate <code>p1</code> if satisfiable, null otherwise
-	 */
-	public abstract S generateWitness(P p1);
-
-	/**
-	 * @return a pair witness of the binary predicate <code>p1</code> if satisfiable, null otherwise
-	 */
-	public abstract Pair<S, S> generateWitnesses(P p1);
-
-	/**
-	 * Given a set of <code>predicates</code>, returns all the satisfiable
-	 * Boolean combinations
-	 * 
-	 * @return a set of pairs (p,{i1,..,in}) where p is and ij is 0 or 1 base on
-	 *         whether pij is used positively or negatively
-	 */
-	public Collection<Pair<P, ArrayList<Integer>>> GetMinterms(
-			ArrayList<P> predicates) {
-		return GetMinterms(predicates, True());
-	}
-
-	long buildTime=0;
-	long solveTime=0; 
-	
-	private Collection<Pair<P, ArrayList<Integer>>> GetMinterms(
-			ArrayList<P> predicates, P startPred) {
-		solveTime=0;
-		buildTime=0;
-		HashSet<Pair<P, ArrayList<Integer>>> minterms = new HashSet<Pair<P, ArrayList<Integer>>>();
-		GetMintermsRec(predicates, 0, startPred, new ArrayList<Integer>(),
-				minterms);
-		//System.out.println("Sat "+solveTime);
-		return minterms;
-	}
-
-	private void GetMintermsRec(ArrayList<P> predicates, int n, P currPred,
-			ArrayList<Integer> setBits,
-			HashSet<Pair<P, ArrayList<Integer>>> minterms) {
-		
-		long startTime = System.currentTimeMillis();
-		if (!IsSatisfiable(currPred))
-			return;
-		long endTime = System.currentTimeMillis();
-		solveTime+=endTime-startTime;
-		// Keep exploring the tree, if leaf done
-		
-		if (n == predicates.size())
-			minterms.add(new Pair<P, ArrayList<Integer>>(currPred, setBits));
-		else {
-			ArrayList<Integer> posList = new ArrayList<Integer>(setBits);
-			posList.add(1);
-			P pn =predicates.get(n);
-			GetMintermsRec(predicates, n + 1,
-					MkAnd(currPred, pn), posList, minterms);
-
-			ArrayList<Integer> negList = new ArrayList<Integer>(setBits);
-			negList.add(0);
-			GetMintermsRec(predicates, n + 1,
-					MkAnd(currPred, MkNot(pn)), negList,
-					minterms);
-		}
-	}
-
-}
-=======
 /**
  * SVPAlib
  * theory
@@ -300,6 +157,4 @@
 					minterms, startime, timeout);
 		}
 	}
-
-}
->>>>>>> ce49304b
+}