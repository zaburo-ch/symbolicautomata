/**
 * SVPAlib
 * theory
 * Apr 21, 2015
 * @author Loris D'Antoni
 */
package theory;

import java.util.ArrayList;
import java.util.Collection;
import java.util.HashSet;

import org.sat4j.specs.TimeoutException;

import utilities.Pair;

/**
 * BooleanAlgebra over the domain <code>S</code>
 * @param <P> The type of predicates forming the Boolean algebra 
 * @param <S> The domain of the Boolean algebra
 */
public abstract class BooleanAlgebra<P, S> {

	/**
	 * @return the predicate accepting only <code>s</code>
	 * @throws TimeoutException 
	 */
	public abstract P MkAtom(S s);
	
	/**
	 * @return the complement of <code>p</code>
	 * @throws TimeoutException 
	 */
	public abstract P MkNot(P p) throws TimeoutException;

	/**
	 * @return the disjunction of the predicates in <code>pset</code>
	 * @throws TimeoutException 
	 */
	public abstract P MkOr(Collection<P> pset) throws TimeoutException;

	/**
	 * @return the predicate <code>p1</code> or <code>p2</code>
	 * @throws TimeoutException 
	 */
	public abstract P MkOr(P p1, P p2) throws TimeoutException;

	/**
	 * @return the conjunction of the predicates in <code>pset</code>
	 * @throws TimeoutException 
	 */
	public abstract P MkAnd(Collection<P> pset) throws TimeoutException;

	/**
	 * @return the predicate <code>p1</code> and <code>p2</code>
	 * @throws TimeoutException 
	 */
	public abstract P MkAnd(P p1, P p2) throws TimeoutException;

	/**
	 * @return the predicate true
	 */
	public abstract P True();

	/**
	 * @return the predicate false
	 */
	public abstract P False();

	/**
	 * @return true iff <code>p1</code> and <code>p2</code> are equivalent
	 * @throws TimeoutException 
	 */
	public abstract boolean AreEquivalent(P p1, P p2) throws TimeoutException;

	/**
	 * @return true iff <code>p1</code> is satisfiable
	 */
	public abstract boolean IsSatisfiable(P p1)  throws TimeoutException;

	/**
	 * @return true iff <code>el</code> is a model of <code>p1</code>
	 */
	public abstract boolean HasModel(P p1, S el) throws TimeoutException;

	/**
	 * @return true iff <code>(el1,el2)</code> is a model of a binary predicate <code>p1</code> (used for SVPA)
	 */
	public abstract boolean HasModel(P p1, S el1, S el2) throws TimeoutException;

	/**
	 * @return a witness of the predicate <code>p1</code> if satisfiable, null otherwise
	 */
	public abstract S generateWitness(P p1) throws TimeoutException;

	/**
	 * @return a pair witness of the binary predicate <code>p1</code> if satisfiable, null otherwise
	 */
	public abstract Pair<S, S> generateWitnesses(P p1) throws TimeoutException;

<<<<<<< HEAD

	/**
	 * @return true iff there are at least <code>numOfWitnesses</code> many witnesses that satisfy <code>predicate</code>
	 */
	public boolean hasNDistinctWitnesses(P predicate, Integer numOfWitnesses) {
		// generate as many witnesses as requested
		for (int witnessID = 0; witnessID < numOfWitnesses; witnessID++) {
			try {
				// generate a witness for the predicate
				S witness = generateWitness(predicate);

				// If it's satisfiable:
				if (witness != null) {
					// Update the predicate to exclude the current witness.
					predicate = MkAnd(predicate, MkNot(MkAtom(witness)));
				} else {
					// If it isn't then we don't have enough witnesses.
					return false;
				}
			} catch (TimeoutException e) {
				e.printStackTrace();
				System.out.println("Distinct witnesses check timeout.");
				return false;
			}
		}
		// If we get here then we have generated enough witnesses.
		return true;
	}

=======
    /**
     * @return true iff there are at least <code>numOfWitnesses</code> many witnesses that satisfy <code>predicate</code>
     */
    public boolean hasNDistinctWitnesses(P predicate, Integer numOfWitnesses) {
        // generate as many witnesses as requested
        for (int witnessID = 0; witnessID < numOfWitnesses; witnessID++) {
            try {
                // generate a witness for the predicate
                S witness = generateWitness(predicate);

                // If it's satisfiable:
                if (witness != null) {
                    // Update the predicate to exclude the current witness.
                    predicate = MkAnd(predicate, MkNot(MkAtom(witness)));
                } else {
                    // If it isn't then we don't have enough witnesses.
                    return false;
                }
            } catch (TimeoutException e) {
                e.printStackTrace();
                System.out.println("Distinct witnesses check timeout.");
                return false;
            }
        }
        // If we get here then we have generated enough witnesses.
        return true;
    }
>>>>>>> c02e32e3

	/**
	 * Given a set of <code>predicates</code>, returns all the satisfiable
	 * Boolean combinations
	 * 
	 * @return a set of pairs (p,{i1,..,in}) where p is and ij is 0 or 1 base on
	 *         whether pij is used positively or negatively
	 * @throws TimeoutException 
	 */
	public Collection<Pair<P, ArrayList<Integer>>> GetMinterms(
			ArrayList<P> predicates) {
		try {
			return GetMinterms(predicates, True(), Long.MAX_VALUE);
		} catch (TimeoutException e) {			
			e.printStackTrace();
			System.out.println("Minterm construction timeout");
			return null;
		}
	}


	
	/**
	 * Given a set of <code>predicates</code>, returns all the satisfiable
	 * Boolean combinations
	 * 
	 * @return a set of pairs (p,{i1,..,in}) where p is and ij is 0 or 1 base on
	 *         whether pij is used positively or negatively
	 * @throws TimeoutException 
	 */
	public Collection<Pair<P, ArrayList<Integer>>> GetMinterms(
			ArrayList<P> predicates, long timeout) throws TimeoutException {
		return GetMinterms(predicates, True(), timeout);
	}
	
	private Collection<Pair<P, ArrayList<Integer>>> GetMinterms(
			ArrayList<P> predicates, P startPred, long timeout) throws TimeoutException {
		HashSet<Pair<P, ArrayList<Integer>>> minterms = new HashSet<Pair<P, ArrayList<Integer>>>();
		GetMintermsRec(predicates, 0, startPred, new ArrayList<Integer>(),
				minterms, System.currentTimeMillis(), timeout);
		return minterms;
	}

	private void GetMintermsRec(ArrayList<P> predicates, int n, P currPred,
			ArrayList<Integer> setBits,
			HashSet<Pair<P, ArrayList<Integer>>> minterms, long startime, long timeout) throws TimeoutException {
		
		if(System.currentTimeMillis() - startime > timeout || n>2500)
			throw new TimeoutException("Minterm construction timeout");
			
		if (!IsSatisfiable(currPred))
			return;
		
		if (n == predicates.size())
			minterms.add(new Pair<P, ArrayList<Integer>>(currPred, setBits));
		else {
			ArrayList<Integer> posList = new ArrayList<Integer>(setBits);
			posList.add(1);
			P pn =predicates.get(n);
			GetMintermsRec(predicates, n + 1,
					MkAnd(currPred, pn), posList, minterms, startime, timeout);

			ArrayList<Integer> negList = new ArrayList<Integer>(setBits);
			negList.add(0);
			GetMintermsRec(predicates, n + 1,
					MkAnd(currPred, MkNot(pn)), negList,
					minterms, startime, timeout);
		}
	}
	
	/**
	 * Returns a list of disjoint predicates [p1,...,pn] that has union equal to true that accepts the elements of the predicates [g1...gn] given
	 * as input.
	 */
	public ArrayList<P> GetSeparatingPredicates(
			ArrayList<Collection<S>> characterGroups, long timeout) throws TimeoutException {
		
		//If there is just one bucket return true
		ArrayList<P> out = new ArrayList<>();
		if(characterGroups.size()<=1){
			out.add(True());
			return out;
		}
		
		//Find largest group
		int maxGroup = 0;
		int maxSize = characterGroups.get(0).size();
		for(int i=1;i<characterGroups.size();i++){
			int ithSize = characterGroups.get(i).size();
			if(ithSize>maxSize){
				maxSize=ithSize;
				maxGroup=i;
			}
		}
		
		//Build negated predicate
		P largePred = False(); 
		for(int i=0;i<characterGroups.size();i++){			
			if(i!=maxGroup)
				for(S s: characterGroups.get(i))
					largePred = MkOr(largePred, MkAtom(s));
		}
		largePred = MkNot(largePred);
		
		//Build list of predicates
		for(int i=0;i<characterGroups.size();i++){			
			if(i!=maxGroup){
				P ithPred = False();
				for(S s: characterGroups.get(i))
					ithPred = MkOr(ithPred, MkAtom(s));
				out.add(ithPred);
			}
			else
				out.add(largePred);
		}
		
		return out;		
	}
	
	/**
	 * Returns a list of disjoint predicates [p1,...,pn] that has union equal to true that accepts the elements of the predicates [g1...gn] given
	 * as input. The default method puts all the leftover of the unions of the [g1..gn-1] into gn
	 */
	public ArrayList<P> GetSeparatingPredicatesFromPredicates(
			ArrayList<Collection<P>> predicateGroups, long timeout) throws TimeoutException {
		//If there is just one bucket return true
		ArrayList<P> out = new ArrayList<>();
		if(predicateGroups.size()<=1){
			out.add(True());
			return out;
		}
		
		//Add union each group into corresponding predicate up to n-1 and keeptrack of leftover predicates
		P leftover = True();
		for(int i=0;i<predicateGroups.size()-1;i++){
			P ithPred = False();
			for(P el: predicateGroups.get(i))
				ithPred = MkOr(ithPred, el);
			out.add(ithPred);
			leftover = MkAnd(leftover, MkNot(ithPred));
		}	
		
		out.add(leftover);		
		return out;
	}
}<|MERGE_RESOLUTION|>--- conflicted
+++ resolved
@@ -98,37 +98,6 @@
 	 */
 	public abstract Pair<S, S> generateWitnesses(P p1) throws TimeoutException;
 
-<<<<<<< HEAD
-
-	/**
-	 * @return true iff there are at least <code>numOfWitnesses</code> many witnesses that satisfy <code>predicate</code>
-	 */
-	public boolean hasNDistinctWitnesses(P predicate, Integer numOfWitnesses) {
-		// generate as many witnesses as requested
-		for (int witnessID = 0; witnessID < numOfWitnesses; witnessID++) {
-			try {
-				// generate a witness for the predicate
-				S witness = generateWitness(predicate);
-
-				// If it's satisfiable:
-				if (witness != null) {
-					// Update the predicate to exclude the current witness.
-					predicate = MkAnd(predicate, MkNot(MkAtom(witness)));
-				} else {
-					// If it isn't then we don't have enough witnesses.
-					return false;
-				}
-			} catch (TimeoutException e) {
-				e.printStackTrace();
-				System.out.println("Distinct witnesses check timeout.");
-				return false;
-			}
-		}
-		// If we get here then we have generated enough witnesses.
-		return true;
-	}
-
-=======
     /**
      * @return true iff there are at least <code>numOfWitnesses</code> many witnesses that satisfy <code>predicate</code>
      */
@@ -156,7 +125,6 @@
         // If we get here then we have generated enough witnesses.
         return true;
     }
->>>>>>> c02e32e3
 
 	/**
 	 * Given a set of <code>predicates</code>, returns all the satisfiable
@@ -177,8 +145,6 @@
 		}
 	}
 
-
-	
 	/**
 	 * Given a set of <code>predicates</code>, returns all the satisfiable
 	 * Boolean combinations
