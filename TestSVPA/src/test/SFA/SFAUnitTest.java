--- conflicted
+++ resolved
@@ -1,4 +1,3 @@
-<<<<<<< HEAD
 package test.SFA;
 
 import static org.junit.Assert.assertFalse;
@@ -388,382 +387,4 @@
 		return l;
 	}
 
-}
-=======
-package test.SFA;
-
-import static org.junit.Assert.assertFalse;
-import static org.junit.Assert.assertTrue;
-
-import java.util.ArrayList;
-import java.util.Arrays;
-import java.util.Collection;
-import java.util.LinkedList;
-import java.util.List;
-
-import org.junit.Test;
-
-import theory.CharPred;
-import theory.CharSolver;
-import theory.StdCharPred;
-import automata.sfa.SFA;
-import automata.sfa.SFAEpsilon;
-import automata.sfa.SFAInputMove;
-import automata.sfa.SFAMove;
-
-public class SFAUnitTest {
-
-	@Test
-	public void testCharTheory() {
-
-		LinkedList<SFAMove<CharPred, Character>> transitionsRex = new LinkedList<SFAMove<CharPred, Character>>();
-		transitionsRex.add(new SFAInputMove<CharPred, Character>(0, 2,
-				new CharPred('0', '8')));
-		transitionsRex.add(new SFAInputMove<CharPred, Character>(0, 1,
-				new CharPred('b')));
-		transitionsRex.add(new SFAInputMove<CharPred, Character>(2, 1,
-				new CharPred('b')));
-		transitionsRex.add(new SFAInputMove<CharPred, Character>(2, 2,
-				new CharPred('0', '8')));
-
-		LinkedList<Integer> finStates = new LinkedList<>();
-		finStates.add(1);
-
-		LinkedList<SFAMove<CharPred, Character>> transitionsLeft = new LinkedList<SFAMove<CharPred, Character>>();
-		transitionsLeft.add(new SFAInputMove<CharPred, Character>(0, 1,
-				new CharPred('0', '9')));
-		transitionsLeft.add(new SFAInputMove<CharPred, Character>(0, 2,
-				new CharPred('b')));
-		transitionsLeft.add(new SFAInputMove<CharPred, Character>(1, 2,
-				new CharPred('b')));
-		transitionsLeft.add(new SFAInputMove<CharPred, Character>(1, 1,
-				new CharPred('0', '9')));
-
-		LinkedList<Integer> finStates2 = new LinkedList<>();
-		finStates2.add(1);
-		for (int i = 0; i < 100; i++) {
-			SFA<CharPred, Character> rex = SFA.MkSFA(transitionsRex, 0,
-					finStates, ba);
-			SFA<CharPred, Character> left = SFA.MkSFA(transitionsLeft, 0,
-					finStates2, ba);
-
-			SFA<CharPred, Character> min = left.minus(rex, ba);
-			if (min.isEmpty())
-				System.out.println(min);
-			assertFalse(rex.isEquivalentTo(left, ba));
-		}
-
-	}
-
-	@Test
-	public void testCreateDot() {
-		boolean check = autB.createDotFile("autb", "");
-		assertTrue(check);
-	}
-
-	@Test
-	public void testEmptyFull() {
-		SFA<CharPred, Character> empty = SFA.getEmptySFA(ba);
-		SFA<CharPred, Character> full = SFA.getFullSFA(ba);
-
-		boolean check = empty.createDotFile("empty", "");
-		check = full.createDotFile("full", "");
-
-		assertTrue(check);
-	}
-
-	@Test
-	public void testMkSFA() {
-		assertTrue(autA.stateCount() == 2);
-		assertTrue(autA.getTransitionCount() == 2);
-
-		assertTrue(autB.stateCount() == 2);
-		assertTrue(autB.getTransitionCount() == 2);
-	}
-
-	@Test
-	public void testEpsRemove() {
-		SFA<CharPred, Character> autAnoEps = autA.removeEpsilonMoves(ba);
-
-		assertFalse(autA.isEpsilonFree());
-		assertTrue(autAnoEps.isEpsilonFree());
-	}
-
-	@Test
-	public void testAmbiguity() {
-		SFA<CharPred, Character> autAmb = getAmbSFA(ba);
-		SFA<CharPred, Character> autUnamb = getUnambSFA(ba);
-
-		List<Character> a = autAmb.getAmbiguousInput(ba);
-
-		List<Character> u = autUnamb.getAmbiguousInput(ba);
-		assertTrue(a != null);
-		assertTrue(u == null);
-	}
-
-	@Test
-	public void testIntersectionWith() {
-		SFA<CharPred, Character> intersection = autA.intersectionWith(autB, ba);
-
-		assertTrue(autA.accepts(la, ba));
-		assertFalse(autA.accepts(lb, ba));
-		assertTrue(autA.accepts(lab, ba));
-		assertFalse(autA.accepts(lnot, ba));
-
-		assertFalse(autB.accepts(la, ba));
-		assertTrue(autB.accepts(lb, ba));
-		assertTrue(autB.accepts(lab, ba));
-		assertFalse(autB.accepts(lnot, ba));
-
-		assertFalse(intersection.accepts(la, ba));
-		assertFalse(intersection.accepts(lb, ba));
-		assertTrue(intersection.accepts(lab, ba));
-		assertFalse(intersection.accepts(lnot, ba));
-
-	}
-
-	@Test
-	public void testMinimization() {
-		SFA<CharPred, Character> autM = getSFAtoMin2(ba);
-
-		SFA<CharPred, Character> min = autM.minimize(ba);
-
-		assertTrue(autM.accepts(la, ba));
-		assertFalse(autM.accepts(lnot, ba));
-		assertTrue(min.accepts(la, ba));
-		assertFalse(min.accepts(lnot, ba));
-
-		assertTrue(min.stateCount() == 3);
-
-		assertTrue(min.isEquivalentTo(autM, ba));
-	}
-
-	@Test
-	public void testDeterminization() {
-		SFA<CharPred, Character> detAutA = autA.determinize(ba);
-
-		assertFalse(autA.isDeterministic(ba));
-		assertTrue(detAutA.isDeterministic(ba));
-		assertFalse(autA.isDeterministic(ba));
-	}
-
-	@Test
-	public void testMkTotal() {
-		SFA<CharPred, Character> autcSfa = getSFAc(ba);
-		SFA<CharPred, Character> totc = autcSfa.mkTotal(ba);
-
-		assertTrue(autcSfa.isDeterministic(ba));
-		assertTrue(totc.isDeterministic(ba));
-	}
-
-	@Test
-	public void testGetWitness() {
-		SFA<CharPred, Character> ca = autA.complement(ba);
-
-		boolean oneIsOk = false;
-		for (Character e : ca.getWitness(ba))
-			oneIsOk = oneIsOk || ba.HasModel(ba.MkNot(alpha), e);
-
-		assertTrue(oneIsOk);
-	}
-
-	@Test
-	public void testComplement() {
-		SFA<CharPred, Character> complementA = autA.complement(ba);
-		SFA<CharPred, Character> complementB = autB.complement(ba);
-
-		assertTrue(autA.accepts(la, ba));
-		assertFalse(autA.accepts(lb, ba));
-		assertTrue(autA.accepts(lab, ba));
-		assertFalse(autA.accepts(lnot, ba));
-
-		assertFalse(complementA.accepts(la, ba));
-		assertTrue(complementA.accepts(lb, ba));
-		assertFalse(complementA.accepts(lab, ba));
-		assertTrue(complementA.accepts(lnot, ba));
-
-		assertFalse(autB.accepts(la, ba));
-		assertTrue(autB.accepts(lb, ba));
-		assertTrue(autB.accepts(lab, ba));
-		assertFalse(autB.accepts(lnot, ba));
-
-		assertTrue(complementB.accepts(la, ba));
-		assertFalse(complementB.accepts(lb, ba));
-		assertFalse(complementB.accepts(lab, ba));
-		assertTrue(complementB.accepts(lnot, ba));
-	}
-
-	@Test
-	public void testEquivalence() {
-		SFA<CharPred, Character> cA = autA.complement(ba);
-		SFA<CharPred, Character> cUcA = autA.unionWith(cA, ba);
-		SFA<CharPred, Character> ccA = cA.complement(ba);
-		SFA<CharPred, Character> cB = autB.complement(ba);
-		SFA<CharPred, Character> cUcB = autB.unionWith(cB, ba);
-		SFA<CharPred, Character> ccB = cB.complement(ba);
-
-		assertFalse(autA.isEquivalentTo(autB, ba));
-
-		assertTrue(autA.isEquivalentTo(ccA, ba));
-
-		boolean res = autB.isEquivalentTo(ccB, ba);
-
-		assertTrue(res);
-
-		assertTrue(cUcA.isEquivalentTo(SFA.getFullSFA(ba), ba));
-
-		assertTrue(cUcB.isEquivalentTo(SFA.getFullSFA(ba), ba));
-		assertTrue(cUcB.isEquivalentTo(cUcA, ba));
-	}
-
-	@Test
-	public void testUnion() {
-		SFA<CharPred, Character> union = autA.unionWith(autB, ba);
-
-		assertTrue(autA.accepts(la, ba));
-		assertFalse(autA.accepts(lb, ba));
-		assertTrue(autA.accepts(lab, ba));
-		assertFalse(autA.accepts(lnot, ba));
-
-		assertFalse(autB.accepts(la, ba));
-		assertTrue(autB.accepts(lb, ba));
-		assertTrue(autB.accepts(lab, ba));
-		assertFalse(autB.accepts(lnot, ba));
-
-		assertTrue(union.accepts(la, ba));
-		assertTrue(union.accepts(lb, ba));
-		assertTrue(union.accepts(lab, ba));
-		assertFalse(union.accepts(lnot, ba));
-	}
-
-	@Test
-	public void testDifference() {
-		SFA<CharPred, Character> difference = autA.minus(autB, ba);
-
-		assertTrue(autA.accepts(la, ba));
-		assertFalse(autA.accepts(lb, ba));
-		assertTrue(autA.accepts(lab, ba));
-		assertFalse(autA.accepts(lnot, ba));
-
-		assertFalse(autB.accepts(la, ba));
-		assertTrue(autB.accepts(lb, ba));
-		assertTrue(autB.accepts(lab, ba));
-		assertFalse(autB.accepts(lnot, ba));
-
-		assertTrue(difference.accepts(la, ba));
-		assertFalse(difference.accepts(lb, ba));
-		assertFalse(difference.accepts(lab, ba));
-		assertFalse(difference.accepts(lnot, ba));
-	}
-	
-	@Test
-	public void testMinus(){
-		SFA<CharPred, Character> justA = justAlpha(ba);
-		SFA<CharPred, Character> plus = justA.concatenateWith(SFA.star(justA, ba),ba);
-
-
-        SFA<CharPred, Character> sfaAMPlus = justA.minus(plus, ba);
-        assertTrue(sfaAMPlus.isEmpty());
-
-        SFA<CharPred, Character> sfaPlusMA = plus.minus(justA, ba);
-        assertFalse(sfaPlusMA.isEmpty());
-	}
-
-	// ---------------------------------------
-	// Predicates
-	// ---------------------------------------
-	CharSolver ba = new CharSolver();
-	CharPred alpha = StdCharPred.LOWER_ALPHA;
-	CharPred allAlpha = StdCharPred.ALPHA;
-	CharPred a = new CharPred('a');
-	CharPred num = StdCharPred.NUM;
-	CharPred comma = new CharPred(',');
-	Integer onlyX = 1;
-
-	SFA<CharPred, Character> autA = getSFAa(ba);
-	SFA<CharPred, Character> autB = getSFAb(ba);
-
-	// Test strings
-	List<Character> la = lOfS("aa"); // accepted only by autA
-	List<Character> lb = lOfS("a3"); // accepted only by autB
-	List<Character> lab = lOfS("a"); // accepted only by both autA and autB
-	List<Character> lnot = lOfS("44"); // accepted only by neither autA nor autB
-
-	// [a-z]+ ambiguous
-		private SFA<CharPred, Character> justAlpha(CharSolver ba) {
-
-			Collection<SFAMove<CharPred, Character>> transitionsA = new LinkedList<SFAMove<CharPred, Character>>();		
-			transitionsA.add(new SFAInputMove<CharPred, Character>(0, 1, alpha));		
-			return SFA.MkSFA(transitionsA, 0, Arrays.asList(1), ba);
-		}
-	
-	// [a-z]+ ambiguous
-	private SFA<CharPred, Character> getAmbSFA(CharSolver ba) {
-
-		Collection<SFAMove<CharPred, Character>> transitionsA = new LinkedList<SFAMove<CharPred, Character>>();
-		transitionsA.add(new SFAInputMove<CharPred, Character>(0, 0, alpha));
-		transitionsA.add(new SFAInputMove<CharPred, Character>(0, 1, alpha));
-		transitionsA.add(new SFAInputMove<CharPred, Character>(1, 1, alpha));
-		return SFA.MkSFA(transitionsA, 0, Arrays.asList(1), ba);
-	}
-
-	// [a-z]+ unambiguos
-	private SFA<CharPred, Character> getUnambSFA(CharSolver ba) {
-
-		Collection<SFAMove<CharPred, Character>> transitionsA = new LinkedList<SFAMove<CharPred, Character>>();
-		transitionsA.add(new SFAInputMove<CharPred, Character>(0, 0, alpha));
-		transitionsA.add(new SFAInputMove<CharPred, Character>(0, 1, alpha));
-		return SFA.MkSFA(transitionsA, 0, Arrays.asList(1), ba);
-	}
-
-	// [a-z]* with epsilon transition
-	private SFA<CharPred, Character> getSFAa(CharSolver ba) {
-
-		Collection<SFAMove<CharPred, Character>> transitionsA = new LinkedList<SFAMove<CharPred, Character>>();
-		transitionsA.add(new SFAEpsilon<CharPred, Character>(0, 1));
-		transitionsA.add(new SFAInputMove<CharPred, Character>(0, 0, alpha));
-		return SFA.MkSFA(transitionsA, 0, Arrays.asList(0, 1), ba);
-	}
-
-	// [a-z]+
-	private SFA<CharPred, Character> getSFAtoMin2(CharSolver ba) {
-
-		Collection<SFAMove<CharPred, Character>> transitionsA = new LinkedList<SFAMove<CharPred, Character>>();
-
-		transitionsA.add(new SFAInputMove<CharPred, Character>(0, 1, alpha));
-		transitionsA.add(new SFAInputMove<CharPred, Character>(1, 2, alpha));
-		transitionsA.add(new SFAInputMove<CharPred, Character>(2, 2, alpha));
-		return SFA.MkSFA(transitionsA, 0, Arrays.asList(1, 2), ba);
-	}
-
-	// [a-z]*
-	private SFA<CharPred, Character> getSFAc(CharSolver ba) {
-
-		Collection<SFAMove<CharPred, Character>> transitionsA = new LinkedList<SFAMove<CharPred, Character>>();
-		transitionsA.add(new SFAInputMove<CharPred, Character>(0, 0, alpha));
-		return SFA.MkSFA(transitionsA, 0, Arrays.asList(0), ba);
-	}
-
-	// [a-z][0-9]*
-	private SFA<CharPred, Character> getSFAb(CharSolver ba) {
-
-		Collection<SFAMove<CharPred, Character>> transitionsB = new LinkedList<SFAMove<CharPred, Character>>();
-		transitionsB.add(new SFAInputMove<CharPred, Character>(0, 1, alpha));
-		transitionsB.add(new SFAInputMove<CharPred, Character>(1, 1, num));
-		transitionsB.add(new SFAInputMove<CharPred, Character>(0, 2, allAlpha));
-		return SFA.MkSFA(transitionsB, 0, Arrays.asList(1), ba);
-	}
-
-	// -------------------------
-	// Auxiliary methods
-	// -------------------------
-	private List<Character> lOfS(String s) {
-		List<Character> l = new ArrayList<Character>();
-		char[] ca = s.toCharArray();
-		for (int i = 0; i < s.length(); i++)
-			l.add(ca[i]);
-		return l;
-	}
-
-}
->>>>>>> 47ab67cd
+}