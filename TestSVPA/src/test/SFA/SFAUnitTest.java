<<<<<<< HEAD
package test.SFA;

import static org.junit.Assert.assertFalse;
import static org.junit.Assert.assertTrue;

import java.util.ArrayList;
import java.util.Arrays;
import java.util.Collection;
import java.util.LinkedList;
import java.util.List;

import org.junit.Test;

import automata.sfa.SFA;
import automata.sfa.SFAEpsilon;
import automata.sfa.SFAInputMove;
import automata.sfa.SFAMove;
import theory.characters.CharPred;
import theory.characters.CharPred;
import theory.characters.StdCharPred;
import theory.intervals.UnaryCharIntervalSolver;
import theory.intervals.UnaryCharIntervalSolver;

public class SFAUnitTest {

	@Test
	public void testCharTheory() {

		LinkedList<SFAMove<CharPred, Character>> transitionsRex = new LinkedList<SFAMove<CharPred, Character>>();
		transitionsRex.add(new SFAInputMove<CharPred, Character>(0, 2, new CharPred('0', '8')));
		transitionsRex.add(new SFAInputMove<CharPred, Character>(0, 1, new CharPred('b')));
		transitionsRex.add(new SFAInputMove<CharPred, Character>(2, 1, new CharPred('b')));
		transitionsRex.add(new SFAInputMove<CharPred, Character>(2, 2, new CharPred('0', '8')));

		LinkedList<Integer> finStates = new LinkedList<>();
		finStates.add(1);

		LinkedList<SFAMove<CharPred, Character>> transitionsLeft = new LinkedList<SFAMove<CharPred, Character>>();
		transitionsLeft.add(new SFAInputMove<CharPred, Character>(0, 1, new CharPred('0', '9')));
		transitionsLeft.add(new SFAInputMove<CharPred, Character>(0, 2, new CharPred('b')));
		transitionsLeft.add(new SFAInputMove<CharPred, Character>(1, 2, new CharPred('b')));
		transitionsLeft.add(new SFAInputMove<CharPred, Character>(1, 1, new CharPred('0', '9')));

		LinkedList<Integer> finStates2 = new LinkedList<>();
		finStates2.add(1);
		for (int i = 0; i < 100; i++) {
			SFA<CharPred, Character> rex = SFA.MkSFA(transitionsRex, 0, finStates, ba);
			SFA<CharPred, Character> left = SFA.MkSFA(transitionsLeft, 0, finStates2, ba);

			SFA<CharPred, Character> min = left.minus(rex, ba);
			if (min.isEmpty())
				System.out.println(min);
			assertFalse(rex.isEquivalentTo(left, ba));
		}

	}

	@Test
	public void testCreateDot() {
		boolean check = autB.createDotFile("autb", "");
		assertTrue(check);
	}

	@Test
	public void testEmptyFull() {
		SFA<CharPred, Character> empty = SFA.getEmptySFA(ba);
		SFA<CharPred, Character> full = SFA.getFullSFA(ba);

		boolean check = empty.createDotFile("empty", "");
		check = full.createDotFile("full", "");

		assertTrue(check);
	}

	@Test
	public void testMkSFA() {
		assertTrue(autA.stateCount() == 2);
		assertTrue(autA.getTransitionCount() == 2);

		assertTrue(autB.stateCount() == 2);
		assertTrue(autB.getTransitionCount() == 2);
	}

	@Test
	public void testEpsRemove() {
		SFA<CharPred, Character> autAnoEps = autA.removeEpsilonMoves(ba);

		assertFalse(autA.isEpsilonFree());
		assertTrue(autAnoEps.isEpsilonFree());
	}

	@Test
	public void testAmbiguity() {
		SFA<CharPred, Character> autAmb = getAmbSFA(ba);
		SFA<CharPred, Character> autUnamb = getUnambSFA(ba);

		List<Character> a = autAmb.getAmbiguousInput(ba);

		List<Character> u = autUnamb.getAmbiguousInput(ba);
		assertTrue(a != null);
		assertTrue(u == null);
	}

	@Test
	public void testIntersectionWith() {
		SFA<CharPred, Character> intersection = autA.intersectionWith(autB, ba);

		assertTrue(autA.accepts(la, ba));
		assertFalse(autA.accepts(lb, ba));
		assertTrue(autA.accepts(lab, ba));
		assertFalse(autA.accepts(lnot, ba));

		assertFalse(autB.accepts(la, ba));
		assertTrue(autB.accepts(lb, ba));
		assertTrue(autB.accepts(lab, ba));
		assertFalse(autB.accepts(lnot, ba));

		assertFalse(intersection.accepts(la, ba));
		assertFalse(intersection.accepts(lb, ba));
		assertTrue(intersection.accepts(lab, ba));
		assertFalse(intersection.accepts(lnot, ba));

	}

	@Test
	public void testMinimization() {
		SFA<CharPred, Character> autM = getSFAtoMin2(ba);

		SFA<CharPred, Character> min = autM.minimize(ba);

		assertTrue(autM.accepts(la, ba));
		assertFalse(autM.accepts(lnot, ba));
		assertTrue(min.accepts(la, ba));
		assertFalse(min.accepts(lnot, ba));

		assertTrue(min.stateCount() == 3);

		assertTrue(min.isEquivalentTo(autM, ba));
	}

	@Test
	public void testDeterminization() {
		SFA<CharPred, Character> detAutA = autA.determinize(ba);

		assertFalse(autA.isDeterministic(ba));
		assertTrue(detAutA.isDeterministic(ba));
		assertFalse(autA.isDeterministic(ba));
	}

	@Test
	public void testMkTotal() {
		SFA<CharPred, Character> autcSfa = getSFAc(ba);
		SFA<CharPred, Character> totc = autcSfa.mkTotal(ba);

		assertTrue(autcSfa.isDeterministic(ba));
		assertTrue(totc.isDeterministic(ba));
	}

	@Test
	public void testGetWitness() {
		SFA<CharPred, Character> ca = autA.complement(ba);

		boolean oneIsOk = false;
		for (Character e : ca.getWitness(ba))
			oneIsOk = oneIsOk || ba.HasModel(ba.MkNot(alpha), e);

		assertTrue(oneIsOk);
	}

	@Test
	public void testComplement() {
		SFA<CharPred, Character> complementA = autA.complement(ba);
		SFA<CharPred, Character> complementB = autB.complement(ba);

		assertTrue(autA.accepts(la, ba));
		assertFalse(autA.accepts(lb, ba));
		assertTrue(autA.accepts(lab, ba));
		assertFalse(autA.accepts(lnot, ba));

		assertFalse(complementA.accepts(la, ba));
		assertTrue(complementA.accepts(lb, ba));
		assertFalse(complementA.accepts(lab, ba));
		assertTrue(complementA.accepts(lnot, ba));

		assertFalse(autB.accepts(la, ba));
		assertTrue(autB.accepts(lb, ba));
		assertTrue(autB.accepts(lab, ba));
		assertFalse(autB.accepts(lnot, ba));

		assertTrue(complementB.accepts(la, ba));
		assertFalse(complementB.accepts(lb, ba));
		assertFalse(complementB.accepts(lab, ba));
		assertTrue(complementB.accepts(lnot, ba));
	}

	@Test
	public void testEquivalence() {
		SFA<CharPred, Character> cA = autA.complement(ba);
		SFA<CharPred, Character> cUcA = autA.unionWith(cA, ba);
		SFA<CharPred, Character> ccA = cA.complement(ba);
		SFA<CharPred, Character> cB = autB.complement(ba);
		SFA<CharPred, Character> cUcB = autB.unionWith(cB, ba);
		SFA<CharPred, Character> ccB = cB.complement(ba);

		assertFalse(autA.isEquivalentTo(autB, ba));

		assertTrue(autA.isEquivalentTo(ccA, ba));

		boolean res = autB.isEquivalentTo(ccB, ba);

		assertTrue(res);

		assertTrue(cUcA.isEquivalentTo(SFA.getFullSFA(ba), ba));

		assertTrue(cUcB.isEquivalentTo(SFA.getFullSFA(ba), ba));
		assertTrue(cUcB.isEquivalentTo(cUcA, ba));
	}

	@Test
	public void testEquivalenceHK() {
		SFA<CharPred, Character> cA = autA.complement(ba);
		SFA<CharPred, Character> cUcA = autA.unionWith(cA, ba);
		SFA<CharPred, Character> ccA = cA.complement(ba);
		SFA<CharPred, Character> cB = autB.complement(ba);
		SFA<CharPred, Character> cUcB = autB.unionWith(cB, ba);
		SFA<CharPred, Character> ccB = cB.complement(ba);

		assertFalse(autA.isHopcroftKarpEquivalentTo(autB, ba).first);

		assertTrue(autA.isHopcroftKarpEquivalentTo(ccA, ba).first);

		boolean res = autB.isHopcroftKarpEquivalentTo(ccB, ba).first;

		assertTrue(res);

		assertTrue(cUcA.isHopcroftKarpEquivalentTo(SFA.getFullSFA(ba), ba).first);

		assertTrue(cUcB.isHopcroftKarpEquivalentTo(SFA.getFullSFA(ba), ba).first);
		assertTrue(cUcB.isHopcroftKarpEquivalentTo(cUcA, ba).first);
	}

	@Test
	public void testUnion() {
		SFA<CharPred, Character> union = autA.unionWith(autB, ba);

		assertTrue(autA.accepts(la, ba));
		assertFalse(autA.accepts(lb, ba));
		assertTrue(autA.accepts(lab, ba));
		assertFalse(autA.accepts(lnot, ba));

		assertFalse(autB.accepts(la, ba));
		assertTrue(autB.accepts(lb, ba));
		assertTrue(autB.accepts(lab, ba));
		assertFalse(autB.accepts(lnot, ba));

		assertTrue(union.accepts(la, ba));
		assertTrue(union.accepts(lb, ba));
		assertTrue(union.accepts(lab, ba));
		assertFalse(union.accepts(lnot, ba));
	}

	@Test
	public void testDifference() {
		SFA<CharPred, Character> difference = autA.minus(autB, ba);

		assertTrue(autA.accepts(la, ba));
		assertFalse(autA.accepts(lb, ba));
		assertTrue(autA.accepts(lab, ba));
		assertFalse(autA.accepts(lnot, ba));

		assertFalse(autB.accepts(la, ba));
		assertTrue(autB.accepts(lb, ba));
		assertTrue(autB.accepts(lab, ba));
		assertFalse(autB.accepts(lnot, ba));

		assertTrue(difference.accepts(la, ba));
		assertFalse(difference.accepts(lb, ba));
		assertFalse(difference.accepts(lab, ba));
		assertFalse(difference.accepts(lnot, ba));
	}

	@Test
	public void testMinus() {
		SFA<CharPred, Character> justA = justAlpha(ba);
		SFA<CharPred, Character> plus = justA.concatenateWith(SFA.star(justA, ba), ba);

		SFA<CharPred, Character> sfaAMPlus = justA.minus(plus, ba);
		assertTrue(sfaAMPlus.isEmpty());

		SFA<CharPred, Character> sfaPlusMA = plus.minus(justA, ba);
		assertFalse(sfaPlusMA.isEmpty());
	}

	// ---------------------------------------
	// Predicates
	// ---------------------------------------
	UnaryCharIntervalSolver ba = new UnaryCharIntervalSolver();
	CharPred alpha = StdCharPred.LOWER_ALPHA;
	CharPred allAlpha = StdCharPred.ALPHA;
	CharPred a = new CharPred('a');
	CharPred num = StdCharPred.NUM;
	CharPred comma = new CharPred(',');
	Integer onlyX = 1;

	SFA<CharPred, Character> autA = getSFAa(ba);
	SFA<CharPred, Character> autB = getSFAb(ba);

	// Test strings
	List<Character> la = lOfS("aa"); // accepted only by autA
	List<Character> lb = lOfS("a3"); // accepted only by autB
	List<Character> lab = lOfS("a"); // accepted only by both autA and autB
	List<Character> lnot = lOfS("44"); // accepted only by neither autA nor autB

	// [a-z]+ ambiguous
	private SFA<CharPred, Character> justAlpha(UnaryCharIntervalSolver ba) {

		Collection<SFAMove<CharPred, Character>> transitionsA = new LinkedList<SFAMove<CharPred, Character>>();
		transitionsA.add(new SFAInputMove<CharPred, Character>(0, 1, alpha));
		return SFA.MkSFA(transitionsA, 0, Arrays.asList(1), ba);
	}

	// [a-z]+ ambiguous
	private SFA<CharPred, Character> getAmbSFA(UnaryCharIntervalSolver ba) {

		Collection<SFAMove<CharPred, Character>> transitionsA = new LinkedList<SFAMove<CharPred, Character>>();
		transitionsA.add(new SFAInputMove<CharPred, Character>(0, 0, alpha));
		transitionsA.add(new SFAInputMove<CharPred, Character>(0, 1, alpha));
		transitionsA.add(new SFAInputMove<CharPred, Character>(1, 1, alpha));
		return SFA.MkSFA(transitionsA, 0, Arrays.asList(1), ba);
	}

	// [a-z]+ unambiguos
	private SFA<CharPred, Character> getUnambSFA(UnaryCharIntervalSolver ba) {

		Collection<SFAMove<CharPred, Character>> transitionsA = new LinkedList<SFAMove<CharPred, Character>>();
		transitionsA.add(new SFAInputMove<CharPred, Character>(0, 0, alpha));
		transitionsA.add(new SFAInputMove<CharPred, Character>(0, 1, alpha));
		return SFA.MkSFA(transitionsA, 0, Arrays.asList(1), ba);
	}

	// [a-z]* with epsilon transition
	private SFA<CharPred, Character> getSFAa(UnaryCharIntervalSolver ba) {

		Collection<SFAMove<CharPred, Character>> transitionsA = new LinkedList<SFAMove<CharPred, Character>>();
		transitionsA.add(new SFAEpsilon<CharPred, Character>(0, 1));
		transitionsA.add(new SFAInputMove<CharPred, Character>(0, 0, alpha));
		return SFA.MkSFA(transitionsA, 0, Arrays.asList(0, 1), ba);
	}

	// [a-z]+
	private SFA<CharPred, Character> getSFAtoMin2(UnaryCharIntervalSolver ba) {

		Collection<SFAMove<CharPred, Character>> transitionsA = new LinkedList<SFAMove<CharPred, Character>>();

		transitionsA.add(new SFAInputMove<CharPred, Character>(0, 1, alpha));
		transitionsA.add(new SFAInputMove<CharPred, Character>(1, 2, alpha));
		transitionsA.add(new SFAInputMove<CharPred, Character>(2, 2, alpha));
		return SFA.MkSFA(transitionsA, 0, Arrays.asList(1, 2), ba);
	}

	// [a-z]*
	private SFA<CharPred, Character> getSFAc(UnaryCharIntervalSolver ba) {

		Collection<SFAMove<CharPred, Character>> transitionsA = new LinkedList<SFAMove<CharPred, Character>>();
		transitionsA.add(new SFAInputMove<CharPred, Character>(0, 0, alpha));
		return SFA.MkSFA(transitionsA, 0, Arrays.asList(0), ba);
	}

	// [a-z][0-9]*
	private SFA<CharPred, Character> getSFAb(UnaryCharIntervalSolver ba) {

		Collection<SFAMove<CharPred, Character>> transitionsB = new LinkedList<SFAMove<CharPred, Character>>();
		transitionsB.add(new SFAInputMove<CharPred, Character>(0, 1, alpha));
		transitionsB.add(new SFAInputMove<CharPred, Character>(1, 1, num));
		transitionsB.add(new SFAInputMove<CharPred, Character>(0, 2, allAlpha));
		return SFA.MkSFA(transitionsB, 0, Arrays.asList(1), ba);
	}

	// -------------------------
	// Auxiliary methods
	// -------------------------
	private List<Character> lOfS(String s) {
		List<Character> l = new ArrayList<Character>();
		char[] ca = s.toCharArray();
		for (int i = 0; i < s.length(); i++)
			l.add(ca[i]);
		return l;
	}

}
=======
package test.SFA;

import static org.junit.Assert.assertFalse;
import static org.junit.Assert.assertTrue;

import java.util.ArrayList;
import java.util.Arrays;
import java.util.Collection;
import java.util.LinkedList;
import java.util.List;

import org.junit.Test;
import org.sat4j.specs.TimeoutException;

import automata.sfa.SFA;
import automata.sfa.SFAEpsilon;
import automata.sfa.SFAInputMove;
import automata.sfa.SFAMove;
import theory.characters.CharPred;
import theory.characters.StdCharPred;
import theory.intervals.UnaryCharIntervalSolver;

public class SFAUnitTest {

	@Test
	public void testCharTheory() throws TimeoutException {

		LinkedList<SFAMove<CharPred, Character>> transitionsRex = new LinkedList<SFAMove<CharPred, Character>>();
		transitionsRex.add(new SFAInputMove<CharPred, Character>(0, 2, new CharPred('0', '8')));
		transitionsRex.add(new SFAInputMove<CharPred, Character>(0, 1, new CharPred('b')));
		transitionsRex.add(new SFAInputMove<CharPred, Character>(2, 1, new CharPred('b')));
		transitionsRex.add(new SFAInputMove<CharPred, Character>(2, 2, new CharPred('0', '8')));

		LinkedList<Integer> finStates = new LinkedList<>();
		finStates.add(1);

		LinkedList<SFAMove<CharPred, Character>> transitionsLeft = new LinkedList<SFAMove<CharPred, Character>>();
		transitionsLeft.add(new SFAInputMove<CharPred, Character>(0, 1, new CharPred('0', '9')));
		transitionsLeft.add(new SFAInputMove<CharPred, Character>(0, 2, new CharPred('b')));
		transitionsLeft.add(new SFAInputMove<CharPred, Character>(1, 2, new CharPred('b')));
		transitionsLeft.add(new SFAInputMove<CharPred, Character>(1, 1, new CharPred('0', '9')));

		LinkedList<Integer> finStates2 = new LinkedList<>();
		finStates2.add(1);
		for (int i = 0; i < 100; i++) {
			SFA<CharPred, Character> rex = SFA.MkSFA(transitionsRex, 0, finStates, ba);
			SFA<CharPred, Character> left = SFA.MkSFA(transitionsLeft, 0, finStates2, ba);

			SFA<CharPred, Character> min = left.minus(rex, ba);
			if (min.isEmpty())
				System.out.println(min);
			assertFalse(rex.isEquivalentTo(left, ba));
		}

	}

	@Test
	public void testCreateDot() {
		boolean check = autB.createDotFile("autb", "");
		assertTrue(check);
	}

	@Test
	public void testEmptyFull() {
		SFA<CharPred, Character> empty = SFA.getEmptySFA(ba);
		SFA<CharPred, Character> full = SFA.getFullSFA(ba);

		boolean check = empty.createDotFile("empty", "");
		check = full.createDotFile("full", "");

		assertTrue(check);
	}

	@Test
	public void testMkSFA() {
		assertTrue(autA.stateCount() == 2);
		assertTrue(autA.getTransitionCount() == 2);

		assertTrue(autB.stateCount() == 2);
		assertTrue(autB.getTransitionCount() == 2);
	}

	@Test
	public void testEpsRemove() throws TimeoutException {
		SFA<CharPred, Character> autAnoEps = autA.removeEpsilonMoves(ba);

		assertFalse(autA.isEpsilonFree());
		assertTrue(autAnoEps.isEpsilonFree());
	}

	@Test
	public void testAmbiguity() throws TimeoutException {
		SFA<CharPred, Character> autAmb = getAmbSFA(ba);
		SFA<CharPred, Character> autUnamb = getUnambSFA(ba);

		List<Character> a = autAmb.getAmbiguousInput(ba);

		List<Character> u = autUnamb.getAmbiguousInput(ba);
		assertTrue(a != null);
		assertTrue(u == null);
	}

	@Test
	public void testIntersectionWith() throws TimeoutException {
		SFA<CharPred, Character> intersection = autA.intersectionWith(autB, ba);

		assertTrue(autA.accepts(la, ba));
		assertFalse(autA.accepts(lb, ba));
		assertTrue(autA.accepts(lab, ba));
		assertFalse(autA.accepts(lnot, ba));

		assertFalse(autB.accepts(la, ba));
		assertTrue(autB.accepts(lb, ba));
		assertTrue(autB.accepts(lab, ba));
		assertFalse(autB.accepts(lnot, ba));

		assertFalse(intersection.accepts(la, ba));
		assertFalse(intersection.accepts(lb, ba));
		assertTrue(intersection.accepts(lab, ba));
		assertFalse(intersection.accepts(lnot, ba));

	}

	@Test
	public void testMinimization() throws TimeoutException {
		SFA<CharPred, Character> autM = getSFAtoMin2(ba);

		SFA<CharPred, Character> min = autM.minimize(ba);

		assertTrue(autM.accepts(la, ba));
		assertFalse(autM.accepts(lnot, ba));
		assertTrue(min.accepts(la, ba));
		assertFalse(min.accepts(lnot, ba));

		assertTrue(min.stateCount() == 3);

		assertTrue(min.isEquivalentTo(autM, ba));
	}

	@Test
	public void testDeterminization() throws TimeoutException {
		SFA<CharPred, Character> detAutA = autA.determinize(ba);

		assertFalse(autA.isDeterministic(ba));
		assertTrue(detAutA.isDeterministic(ba));
		assertFalse(autA.isDeterministic(ba));
	}

	@Test
	public void testMkTotal() throws TimeoutException {
		SFA<CharPred, Character> autcSfa = getSFAc(ba);
		SFA<CharPred, Character> totc = autcSfa.mkTotal(ba);

		assertTrue(autcSfa.isDeterministic(ba));
		assertTrue(totc.isDeterministic(ba));
	}

	@Test
	public void testGetWitness() throws TimeoutException {
		SFA<CharPred, Character> ca = autA.complement(ba);

		boolean oneIsOk = false;
		for (Character e : ca.getWitness(ba))
			oneIsOk = oneIsOk || ba.HasModel(ba.MkNot(alpha), e);

		assertTrue(oneIsOk);
	}

	@Test
	public void testComplement() throws TimeoutException {
		SFA<CharPred, Character> complementA = autA.complement(ba);
		SFA<CharPred, Character> complementB = autB.complement(ba);

		assertTrue(autA.accepts(la, ba));
		assertFalse(autA.accepts(lb, ba));
		assertTrue(autA.accepts(lab, ba));
		assertFalse(autA.accepts(lnot, ba));

		assertFalse(complementA.accepts(la, ba));
		assertTrue(complementA.accepts(lb, ba));
		assertFalse(complementA.accepts(lab, ba));
		assertTrue(complementA.accepts(lnot, ba));

		assertFalse(autB.accepts(la, ba));
		assertTrue(autB.accepts(lb, ba));
		assertTrue(autB.accepts(lab, ba));
		assertFalse(autB.accepts(lnot, ba));

		assertTrue(complementB.accepts(la, ba));
		assertFalse(complementB.accepts(lb, ba));
		assertFalse(complementB.accepts(lab, ba));
		assertTrue(complementB.accepts(lnot, ba));
	}

	@Test
	public void testEquivalence() throws TimeoutException {
		SFA<CharPred, Character> cA = autA.complement(ba);
		SFA<CharPred, Character> cUcA = autA.unionWith(cA, ba);
		SFA<CharPred, Character> ccA = cA.complement(ba);
		SFA<CharPred, Character> cB = autB.complement(ba);
		SFA<CharPred, Character> cUcB = autB.unionWith(cB, ba);
		SFA<CharPred, Character> ccB = cB.complement(ba);

		assertFalse(autA.isEquivalentTo(autB, ba));

		assertTrue(autA.isEquivalentTo(ccA, ba));

		boolean res = autB.isEquivalentTo(ccB, ba);

		assertTrue(res);

		assertTrue(cUcA.isEquivalentTo(SFA.getFullSFA(ba), ba));

		assertTrue(cUcB.isEquivalentTo(SFA.getFullSFA(ba), ba));
		assertTrue(cUcB.isEquivalentTo(cUcA, ba));
	}

	@Test
	public void testEquivalenceHK() throws TimeoutException {
		SFA<CharPred, Character> cA = autA.complement(ba);
		SFA<CharPred, Character> cUcA = autA.unionWith(cA, ba);
		SFA<CharPred, Character> ccA = cA.complement(ba);
		SFA<CharPred, Character> cB = autB.complement(ba);
		SFA<CharPred, Character> cUcB = autB.unionWith(cB, ba);
		SFA<CharPred, Character> ccB = cB.complement(ba);

		assertFalse(autA.isHopcroftKarpEquivalentTo(autB, ba).first);

		assertTrue(autA.isHopcroftKarpEquivalentTo(ccA, ba).first);

		boolean res = autB.isHopcroftKarpEquivalentTo(ccB, ba).first;

		assertTrue(res);

		assertTrue(cUcA.isHopcroftKarpEquivalentTo(SFA.getFullSFA(ba), ba).first);

		assertTrue(cUcB.isHopcroftKarpEquivalentTo(SFA.getFullSFA(ba), ba).first);
		assertTrue(cUcB.isHopcroftKarpEquivalentTo(cUcA, ba).first);
	}

	@Test
	public void testUnion() throws TimeoutException {
		SFA<CharPred, Character> union = autA.unionWith(autB, ba);

		assertTrue(autA.accepts(la, ba));
		assertFalse(autA.accepts(lb, ba));
		assertTrue(autA.accepts(lab, ba));
		assertFalse(autA.accepts(lnot, ba));

		assertFalse(autB.accepts(la, ba));
		assertTrue(autB.accepts(lb, ba));
		assertTrue(autB.accepts(lab, ba));
		assertFalse(autB.accepts(lnot, ba));

		assertTrue(union.accepts(la, ba));
		assertTrue(union.accepts(lb, ba));
		assertTrue(union.accepts(lab, ba));
		assertFalse(union.accepts(lnot, ba));
	}

	@Test
	public void testDifference() throws TimeoutException {
		SFA<CharPred, Character> difference = autA.minus(autB, ba);

		assertTrue(autA.accepts(la, ba));
		assertFalse(autA.accepts(lb, ba));
		assertTrue(autA.accepts(lab, ba));
		assertFalse(autA.accepts(lnot, ba));

		assertFalse(autB.accepts(la, ba));
		assertTrue(autB.accepts(lb, ba));
		assertTrue(autB.accepts(lab, ba));
		assertFalse(autB.accepts(lnot, ba));

		assertTrue(difference.accepts(la, ba));
		assertFalse(difference.accepts(lb, ba));
		assertFalse(difference.accepts(lab, ba));
		assertFalse(difference.accepts(lnot, ba));
	}

	@Test
	public void testMinus() throws TimeoutException {
		SFA<CharPred, Character> justA = justAlpha(ba);
		SFA<CharPred, Character> plus = justA.concatenateWith(SFA.star(justA, ba), ba);

		SFA<CharPred, Character> sfaAMPlus = justA.minus(plus, ba);
		assertTrue(sfaAMPlus.isEmpty());

		SFA<CharPred, Character> sfaPlusMA = plus.minus(justA, ba);
		assertFalse(sfaPlusMA.isEmpty());
	}

	// ---------------------------------------
	// Predicates
	// ---------------------------------------
	UnaryCharIntervalSolver ba = new UnaryCharIntervalSolver();
	CharPred alpha = StdCharPred.LOWER_ALPHA;
	CharPred allAlpha = StdCharPred.ALPHA;
	CharPred a = new CharPred('a');
	CharPred num = StdCharPred.NUM;
	CharPred comma = new CharPred(',');
	Integer onlyX = 1;

	SFA<CharPred, Character> autA = getSFAa(ba);
	SFA<CharPred, Character> autB = getSFAb(ba);

	// Test strings
	List<Character> la = lOfS("aa"); // accepted only by autA
	List<Character> lb = lOfS("a3"); // accepted only by autB
	List<Character> lab = lOfS("a"); // accepted only by both autA and autB
	List<Character> lnot = lOfS("44"); // accepted only by neither autA nor autB

	// [a-z]+ ambiguous
	private SFA<CharPred, Character> justAlpha(UnaryCharIntervalSolver ba) {

		Collection<SFAMove<CharPred, Character>> transitionsA = new LinkedList<SFAMove<CharPred, Character>>();
		transitionsA.add(new SFAInputMove<CharPred, Character>(0, 1, alpha));
		try {
			return SFA.MkSFA(transitionsA, 0, Arrays.asList(1), ba);
		} catch (TimeoutException e) {
			// TODO Auto-generated catch block
			e.printStackTrace();
		}
		return null;
	}

	// [a-z]+ ambiguous
	private SFA<CharPred, Character> getAmbSFA(UnaryCharIntervalSolver ba) {

		Collection<SFAMove<CharPred, Character>> transitionsA = new LinkedList<SFAMove<CharPred, Character>>();
		transitionsA.add(new SFAInputMove<CharPred, Character>(0, 0, alpha));
		transitionsA.add(new SFAInputMove<CharPred, Character>(0, 1, alpha));
		transitionsA.add(new SFAInputMove<CharPred, Character>(1, 1, alpha));
		try {
			return SFA.MkSFA(transitionsA, 0, Arrays.asList(1), ba);
		} catch (TimeoutException e) {
			// TODO Auto-generated catch block
			e.printStackTrace();
		}
		return null;
	}

	// [a-z]+ unambiguos
	private SFA<CharPred, Character> getUnambSFA(UnaryCharIntervalSolver ba) {

		Collection<SFAMove<CharPred, Character>> transitionsA = new LinkedList<SFAMove<CharPred, Character>>();
		transitionsA.add(new SFAInputMove<CharPred, Character>(0, 0, alpha));
		transitionsA.add(new SFAInputMove<CharPred, Character>(0, 1, alpha));
		try {
			return SFA.MkSFA(transitionsA, 0, Arrays.asList(1), ba);
		} catch (TimeoutException e) {
			// TODO Auto-generated catch block
			e.printStackTrace();
		}
		return null;
	}

	// [a-z]* with epsilon transition
	private SFA<CharPred, Character> getSFAa(UnaryCharIntervalSolver ba) {

		Collection<SFAMove<CharPred, Character>> transitionsA = new LinkedList<SFAMove<CharPred, Character>>();
		transitionsA.add(new SFAEpsilon<CharPred, Character>(0, 1));
		transitionsA.add(new SFAInputMove<CharPred, Character>(0, 0, alpha));
		try {
			return SFA.MkSFA(transitionsA, 0, Arrays.asList(0, 1), ba);
		} catch (TimeoutException e) {
			// TODO Auto-generated catch block
			e.printStackTrace();
		}
		return null;
	}

	// [a-z]+
	private SFA<CharPred, Character> getSFAtoMin2(UnaryCharIntervalSolver ba) {

		Collection<SFAMove<CharPred, Character>> transitionsA = new LinkedList<SFAMove<CharPred, Character>>();

		transitionsA.add(new SFAInputMove<CharPred, Character>(0, 1, alpha));
		transitionsA.add(new SFAInputMove<CharPred, Character>(1, 2, alpha));
		transitionsA.add(new SFAInputMove<CharPred, Character>(2, 2, alpha));
		try {
			return SFA.MkSFA(transitionsA, 0, Arrays.asList(1, 2), ba);
		} catch (TimeoutException e) {
			// TODO Auto-generated catch block
			e.printStackTrace();
		}
		return null;
	}

	// [a-z]*
	private SFA<CharPred, Character> getSFAc(UnaryCharIntervalSolver ba) {

		Collection<SFAMove<CharPred, Character>> transitionsA = new LinkedList<SFAMove<CharPred, Character>>();
		transitionsA.add(new SFAInputMove<CharPred, Character>(0, 0, alpha));
		try {
			return SFA.MkSFA(transitionsA, 0, Arrays.asList(0), ba);
		} catch (TimeoutException e) {
			// TODO Auto-generated catch block
			e.printStackTrace();
		}
		return null;		
	}

	// [a-z][0-9]*
	private SFA<CharPred, Character> getSFAb(UnaryCharIntervalSolver ba) {

		Collection<SFAMove<CharPred, Character>> transitionsB = new LinkedList<SFAMove<CharPred, Character>>();
		transitionsB.add(new SFAInputMove<CharPred, Character>(0, 1, alpha));
		transitionsB.add(new SFAInputMove<CharPred, Character>(1, 1, num));
		transitionsB.add(new SFAInputMove<CharPred, Character>(0, 2, allAlpha));
		try {
			return SFA.MkSFA(transitionsB, 0, Arrays.asList(1), ba);
		} catch (TimeoutException e) {
			// TODO Auto-generated catch block
			e.printStackTrace();
		}
		return null;
	}

	// -------------------------
	// Auxiliary methods
	// -------------------------
	private List<Character> lOfS(String s) {
		List<Character> l = new ArrayList<Character>();
		char[] ca = s.toCharArray();
		for (int i = 0; i < s.length(); i++)
			l.add(ca[i]);
		return l;
	}

}
>>>>>>> ce49304b
<|MERGE_RESOLUTION|>--- conflicted
+++ resolved
@@ -1,4 +1,3 @@
-<<<<<<< HEAD
 package test.SFA;
 
 import static org.junit.Assert.assertFalse;
@@ -11,21 +10,20 @@
 import java.util.List;
 
 import org.junit.Test;
+import org.sat4j.specs.TimeoutException;
 
 import automata.sfa.SFA;
 import automata.sfa.SFAEpsilon;
 import automata.sfa.SFAInputMove;
 import automata.sfa.SFAMove;
 import theory.characters.CharPred;
-import theory.characters.CharPred;
 import theory.characters.StdCharPred;
 import theory.intervals.UnaryCharIntervalSolver;
-import theory.intervals.UnaryCharIntervalSolver;
 
 public class SFAUnitTest {
 
 	@Test
-	public void testCharTheory() {
+	public void testCharTheory() throws TimeoutException {
 
 		LinkedList<SFAMove<CharPred, Character>> transitionsRex = new LinkedList<SFAMove<CharPred, Character>>();
 		transitionsRex.add(new SFAInputMove<CharPred, Character>(0, 2, new CharPred('0', '8')));
@@ -83,7 +81,7 @@
 	}
 
 	@Test
-	public void testEpsRemove() {
+	public void testEpsRemove() throws TimeoutException {
 		SFA<CharPred, Character> autAnoEps = autA.removeEpsilonMoves(ba);
 
 		assertFalse(autA.isEpsilonFree());
@@ -91,7 +89,7 @@
 	}
 
 	@Test
-	public void testAmbiguity() {
+	public void testAmbiguity() throws TimeoutException {
 		SFA<CharPred, Character> autAmb = getAmbSFA(ba);
 		SFA<CharPred, Character> autUnamb = getUnambSFA(ba);
 
@@ -103,7 +101,7 @@
 	}
 
 	@Test
-	public void testIntersectionWith() {
+	public void testIntersectionWith() throws TimeoutException {
 		SFA<CharPred, Character> intersection = autA.intersectionWith(autB, ba);
 
 		assertTrue(autA.accepts(la, ba));
@@ -124,7 +122,7 @@
 	}
 
 	@Test
-	public void testMinimization() {
+	public void testMinimization() throws TimeoutException {
 		SFA<CharPred, Character> autM = getSFAtoMin2(ba);
 
 		SFA<CharPred, Character> min = autM.minimize(ba);
@@ -140,7 +138,7 @@
 	}
 
 	@Test
-	public void testDeterminization() {
+	public void testDeterminization() throws TimeoutException {
 		SFA<CharPred, Character> detAutA = autA.determinize(ba);
 
 		assertFalse(autA.isDeterministic(ba));
@@ -149,7 +147,7 @@
 	}
 
 	@Test
-	public void testMkTotal() {
+	public void testMkTotal() throws TimeoutException {
 		SFA<CharPred, Character> autcSfa = getSFAc(ba);
 		SFA<CharPred, Character> totc = autcSfa.mkTotal(ba);
 
@@ -158,7 +156,7 @@
 	}
 
 	@Test
-	public void testGetWitness() {
+	public void testGetWitness() throws TimeoutException {
 		SFA<CharPred, Character> ca = autA.complement(ba);
 
 		boolean oneIsOk = false;
@@ -169,7 +167,7 @@
 	}
 
 	@Test
-	public void testComplement() {
+	public void testComplement() throws TimeoutException {
 		SFA<CharPred, Character> complementA = autA.complement(ba);
 		SFA<CharPred, Character> complementB = autB.complement(ba);
 
@@ -195,7 +193,7 @@
 	}
 
 	@Test
-	public void testEquivalence() {
+	public void testEquivalence() throws TimeoutException {
 		SFA<CharPred, Character> cA = autA.complement(ba);
 		SFA<CharPred, Character> cUcA = autA.unionWith(cA, ba);
 		SFA<CharPred, Character> ccA = cA.complement(ba);
@@ -218,7 +216,7 @@
 	}
 
 	@Test
-	public void testEquivalenceHK() {
+	public void testEquivalenceHK() throws TimeoutException {
 		SFA<CharPred, Character> cA = autA.complement(ba);
 		SFA<CharPred, Character> cUcA = autA.unionWith(cA, ba);
 		SFA<CharPred, Character> ccA = cA.complement(ba);
@@ -241,7 +239,7 @@
 	}
 
 	@Test
-	public void testUnion() {
+	public void testUnion() throws TimeoutException {
 		SFA<CharPred, Character> union = autA.unionWith(autB, ba);
 
 		assertTrue(autA.accepts(la, ba));
@@ -261,7 +259,7 @@
 	}
 
 	@Test
-	public void testDifference() {
+	public void testDifference() throws TimeoutException {
 		SFA<CharPred, Character> difference = autA.minus(autB, ba);
 
 		assertTrue(autA.accepts(la, ba));
@@ -281,7 +279,7 @@
 	}
 
 	@Test
-	public void testMinus() {
+	public void testMinus() throws TimeoutException {
 		SFA<CharPred, Character> justA = justAlpha(ba);
 		SFA<CharPred, Character> plus = justA.concatenateWith(SFA.star(justA, ba), ba);
 
@@ -317,7 +315,13 @@
 
 		Collection<SFAMove<CharPred, Character>> transitionsA = new LinkedList<SFAMove<CharPred, Character>>();
 		transitionsA.add(new SFAInputMove<CharPred, Character>(0, 1, alpha));
-		return SFA.MkSFA(transitionsA, 0, Arrays.asList(1), ba);
+		try {
+			return SFA.MkSFA(transitionsA, 0, Arrays.asList(1), ba);
+		} catch (TimeoutException e) {
+			// TODO Auto-generated catch block
+			e.printStackTrace();
+		}
+		return null;
 	}
 
 	// [a-z]+ ambiguous
@@ -327,7 +331,13 @@
 		transitionsA.add(new SFAInputMove<CharPred, Character>(0, 0, alpha));
 		transitionsA.add(new SFAInputMove<CharPred, Character>(0, 1, alpha));
 		transitionsA.add(new SFAInputMove<CharPred, Character>(1, 1, alpha));
-		return SFA.MkSFA(transitionsA, 0, Arrays.asList(1), ba);
+		try {
+			return SFA.MkSFA(transitionsA, 0, Arrays.asList(1), ba);
+		} catch (TimeoutException e) {
+			// TODO Auto-generated catch block
+			e.printStackTrace();
+		}
+		return null;
 	}
 
 	// [a-z]+ unambiguos
@@ -336,7 +346,13 @@
 		Collection<SFAMove<CharPred, Character>> transitionsA = new LinkedList<SFAMove<CharPred, Character>>();
 		transitionsA.add(new SFAInputMove<CharPred, Character>(0, 0, alpha));
 		transitionsA.add(new SFAInputMove<CharPred, Character>(0, 1, alpha));
-		return SFA.MkSFA(transitionsA, 0, Arrays.asList(1), ba);
+		try {
+			return SFA.MkSFA(transitionsA, 0, Arrays.asList(1), ba);
+		} catch (TimeoutException e) {
+			// TODO Auto-generated catch block
+			e.printStackTrace();
+		}
+		return null;
 	}
 
 	// [a-z]* with epsilon transition
@@ -345,7 +361,13 @@
 		Collection<SFAMove<CharPred, Character>> transitionsA = new LinkedList<SFAMove<CharPred, Character>>();
 		transitionsA.add(new SFAEpsilon<CharPred, Character>(0, 1));
 		transitionsA.add(new SFAInputMove<CharPred, Character>(0, 0, alpha));
-		return SFA.MkSFA(transitionsA, 0, Arrays.asList(0, 1), ba);
+		try {
+			return SFA.MkSFA(transitionsA, 0, Arrays.asList(0, 1), ba);
+		} catch (TimeoutException e) {
+			// TODO Auto-generated catch block
+			e.printStackTrace();
+		}
+		return null;
 	}
 
 	// [a-z]+
@@ -356,7 +378,13 @@
 		transitionsA.add(new SFAInputMove<CharPred, Character>(0, 1, alpha));
 		transitionsA.add(new SFAInputMove<CharPred, Character>(1, 2, alpha));
 		transitionsA.add(new SFAInputMove<CharPred, Character>(2, 2, alpha));
-		return SFA.MkSFA(transitionsA, 0, Arrays.asList(1, 2), ba);
+		try {
+			return SFA.MkSFA(transitionsA, 0, Arrays.asList(1, 2), ba);
+		} catch (TimeoutException e) {
+			// TODO Auto-generated catch block
+			e.printStackTrace();
+		}
+		return null;
 	}
 
 	// [a-z]*
@@ -364,7 +392,13 @@
 
 		Collection<SFAMove<CharPred, Character>> transitionsA = new LinkedList<SFAMove<CharPred, Character>>();
 		transitionsA.add(new SFAInputMove<CharPred, Character>(0, 0, alpha));
-		return SFA.MkSFA(transitionsA, 0, Arrays.asList(0), ba);
+		try {
+			return SFA.MkSFA(transitionsA, 0, Arrays.asList(0), ba);
+		} catch (TimeoutException e) {
+			// TODO Auto-generated catch block
+			e.printStackTrace();
+		}
+		return null;		
 	}
 
 	// [a-z][0-9]*
@@ -374,7 +408,13 @@
 		transitionsB.add(new SFAInputMove<CharPred, Character>(0, 1, alpha));
 		transitionsB.add(new SFAInputMove<CharPred, Character>(1, 1, num));
 		transitionsB.add(new SFAInputMove<CharPred, Character>(0, 2, allAlpha));
-		return SFA.MkSFA(transitionsB, 0, Arrays.asList(1), ba);
+		try {
+			return SFA.MkSFA(transitionsB, 0, Arrays.asList(1), ba);
+		} catch (TimeoutException e) {
+			// TODO Auto-generated catch block
+			e.printStackTrace();
+		}
+		return null;
 	}
 
 	// -------------------------
@@ -388,437 +428,4 @@
 		return l;
 	}
 
-}
-=======
-package test.SFA;
-
-import static org.junit.Assert.assertFalse;
-import static org.junit.Assert.assertTrue;
-
-import java.util.ArrayList;
-import java.util.Arrays;
-import java.util.Collection;
-import java.util.LinkedList;
-import java.util.List;
-
-import org.junit.Test;
-import org.sat4j.specs.TimeoutException;
-
-import automata.sfa.SFA;
-import automata.sfa.SFAEpsilon;
-import automata.sfa.SFAInputMove;
-import automata.sfa.SFAMove;
-import theory.characters.CharPred;
-import theory.characters.StdCharPred;
-import theory.intervals.UnaryCharIntervalSolver;
-
-public class SFAUnitTest {
-
-	@Test
-	public void testCharTheory() throws TimeoutException {
-
-		LinkedList<SFAMove<CharPred, Character>> transitionsRex = new LinkedList<SFAMove<CharPred, Character>>();
-		transitionsRex.add(new SFAInputMove<CharPred, Character>(0, 2, new CharPred('0', '8')));
-		transitionsRex.add(new SFAInputMove<CharPred, Character>(0, 1, new CharPred('b')));
-		transitionsRex.add(new SFAInputMove<CharPred, Character>(2, 1, new CharPred('b')));
-		transitionsRex.add(new SFAInputMove<CharPred, Character>(2, 2, new CharPred('0', '8')));
-
-		LinkedList<Integer> finStates = new LinkedList<>();
-		finStates.add(1);
-
-		LinkedList<SFAMove<CharPred, Character>> transitionsLeft = new LinkedList<SFAMove<CharPred, Character>>();
-		transitionsLeft.add(new SFAInputMove<CharPred, Character>(0, 1, new CharPred('0', '9')));
-		transitionsLeft.add(new SFAInputMove<CharPred, Character>(0, 2, new CharPred('b')));
-		transitionsLeft.add(new SFAInputMove<CharPred, Character>(1, 2, new CharPred('b')));
-		transitionsLeft.add(new SFAInputMove<CharPred, Character>(1, 1, new CharPred('0', '9')));
-
-		LinkedList<Integer> finStates2 = new LinkedList<>();
-		finStates2.add(1);
-		for (int i = 0; i < 100; i++) {
-			SFA<CharPred, Character> rex = SFA.MkSFA(transitionsRex, 0, finStates, ba);
-			SFA<CharPred, Character> left = SFA.MkSFA(transitionsLeft, 0, finStates2, ba);
-
-			SFA<CharPred, Character> min = left.minus(rex, ba);
-			if (min.isEmpty())
-				System.out.println(min);
-			assertFalse(rex.isEquivalentTo(left, ba));
-		}
-
-	}
-
-	@Test
-	public void testCreateDot() {
-		boolean check = autB.createDotFile("autb", "");
-		assertTrue(check);
-	}
-
-	@Test
-	public void testEmptyFull() {
-		SFA<CharPred, Character> empty = SFA.getEmptySFA(ba);
-		SFA<CharPred, Character> full = SFA.getFullSFA(ba);
-
-		boolean check = empty.createDotFile("empty", "");
-		check = full.createDotFile("full", "");
-
-		assertTrue(check);
-	}
-
-	@Test
-	public void testMkSFA() {
-		assertTrue(autA.stateCount() == 2);
-		assertTrue(autA.getTransitionCount() == 2);
-
-		assertTrue(autB.stateCount() == 2);
-		assertTrue(autB.getTransitionCount() == 2);
-	}
-
-	@Test
-	public void testEpsRemove() throws TimeoutException {
-		SFA<CharPred, Character> autAnoEps = autA.removeEpsilonMoves(ba);
-
-		assertFalse(autA.isEpsilonFree());
-		assertTrue(autAnoEps.isEpsilonFree());
-	}
-
-	@Test
-	public void testAmbiguity() throws TimeoutException {
-		SFA<CharPred, Character> autAmb = getAmbSFA(ba);
-		SFA<CharPred, Character> autUnamb = getUnambSFA(ba);
-
-		List<Character> a = autAmb.getAmbiguousInput(ba);
-
-		List<Character> u = autUnamb.getAmbiguousInput(ba);
-		assertTrue(a != null);
-		assertTrue(u == null);
-	}
-
-	@Test
-	public void testIntersectionWith() throws TimeoutException {
-		SFA<CharPred, Character> intersection = autA.intersectionWith(autB, ba);
-
-		assertTrue(autA.accepts(la, ba));
-		assertFalse(autA.accepts(lb, ba));
-		assertTrue(autA.accepts(lab, ba));
-		assertFalse(autA.accepts(lnot, ba));
-
-		assertFalse(autB.accepts(la, ba));
-		assertTrue(autB.accepts(lb, ba));
-		assertTrue(autB.accepts(lab, ba));
-		assertFalse(autB.accepts(lnot, ba));
-
-		assertFalse(intersection.accepts(la, ba));
-		assertFalse(intersection.accepts(lb, ba));
-		assertTrue(intersection.accepts(lab, ba));
-		assertFalse(intersection.accepts(lnot, ba));
-
-	}
-
-	@Test
-	public void testMinimization() throws TimeoutException {
-		SFA<CharPred, Character> autM = getSFAtoMin2(ba);
-
-		SFA<CharPred, Character> min = autM.minimize(ba);
-
-		assertTrue(autM.accepts(la, ba));
-		assertFalse(autM.accepts(lnot, ba));
-		assertTrue(min.accepts(la, ba));
-		assertFalse(min.accepts(lnot, ba));
-
-		assertTrue(min.stateCount() == 3);
-
-		assertTrue(min.isEquivalentTo(autM, ba));
-	}
-
-	@Test
-	public void testDeterminization() throws TimeoutException {
-		SFA<CharPred, Character> detAutA = autA.determinize(ba);
-
-		assertFalse(autA.isDeterministic(ba));
-		assertTrue(detAutA.isDeterministic(ba));
-		assertFalse(autA.isDeterministic(ba));
-	}
-
-	@Test
-	public void testMkTotal() throws TimeoutException {
-		SFA<CharPred, Character> autcSfa = getSFAc(ba);
-		SFA<CharPred, Character> totc = autcSfa.mkTotal(ba);
-
-		assertTrue(autcSfa.isDeterministic(ba));
-		assertTrue(totc.isDeterministic(ba));
-	}
-
-	@Test
-	public void testGetWitness() throws TimeoutException {
-		SFA<CharPred, Character> ca = autA.complement(ba);
-
-		boolean oneIsOk = false;
-		for (Character e : ca.getWitness(ba))
-			oneIsOk = oneIsOk || ba.HasModel(ba.MkNot(alpha), e);
-
-		assertTrue(oneIsOk);
-	}
-
-	@Test
-	public void testComplement() throws TimeoutException {
-		SFA<CharPred, Character> complementA = autA.complement(ba);
-		SFA<CharPred, Character> complementB = autB.complement(ba);
-
-		assertTrue(autA.accepts(la, ba));
-		assertFalse(autA.accepts(lb, ba));
-		assertTrue(autA.accepts(lab, ba));
-		assertFalse(autA.accepts(lnot, ba));
-
-		assertFalse(complementA.accepts(la, ba));
-		assertTrue(complementA.accepts(lb, ba));
-		assertFalse(complementA.accepts(lab, ba));
-		assertTrue(complementA.accepts(lnot, ba));
-
-		assertFalse(autB.accepts(la, ba));
-		assertTrue(autB.accepts(lb, ba));
-		assertTrue(autB.accepts(lab, ba));
-		assertFalse(autB.accepts(lnot, ba));
-
-		assertTrue(complementB.accepts(la, ba));
-		assertFalse(complementB.accepts(lb, ba));
-		assertFalse(complementB.accepts(lab, ba));
-		assertTrue(complementB.accepts(lnot, ba));
-	}
-
-	@Test
-	public void testEquivalence() throws TimeoutException {
-		SFA<CharPred, Character> cA = autA.complement(ba);
-		SFA<CharPred, Character> cUcA = autA.unionWith(cA, ba);
-		SFA<CharPred, Character> ccA = cA.complement(ba);
-		SFA<CharPred, Character> cB = autB.complement(ba);
-		SFA<CharPred, Character> cUcB = autB.unionWith(cB, ba);
-		SFA<CharPred, Character> ccB = cB.complement(ba);
-
-		assertFalse(autA.isEquivalentTo(autB, ba));
-
-		assertTrue(autA.isEquivalentTo(ccA, ba));
-
-		boolean res = autB.isEquivalentTo(ccB, ba);
-
-		assertTrue(res);
-
-		assertTrue(cUcA.isEquivalentTo(SFA.getFullSFA(ba), ba));
-
-		assertTrue(cUcB.isEquivalentTo(SFA.getFullSFA(ba), ba));
-		assertTrue(cUcB.isEquivalentTo(cUcA, ba));
-	}
-
-	@Test
-	public void testEquivalenceHK() throws TimeoutException {
-		SFA<CharPred, Character> cA = autA.complement(ba);
-		SFA<CharPred, Character> cUcA = autA.unionWith(cA, ba);
-		SFA<CharPred, Character> ccA = cA.complement(ba);
-		SFA<CharPred, Character> cB = autB.complement(ba);
-		SFA<CharPred, Character> cUcB = autB.unionWith(cB, ba);
-		SFA<CharPred, Character> ccB = cB.complement(ba);
-
-		assertFalse(autA.isHopcroftKarpEquivalentTo(autB, ba).first);
-
-		assertTrue(autA.isHopcroftKarpEquivalentTo(ccA, ba).first);
-
-		boolean res = autB.isHopcroftKarpEquivalentTo(ccB, ba).first;
-
-		assertTrue(res);
-
-		assertTrue(cUcA.isHopcroftKarpEquivalentTo(SFA.getFullSFA(ba), ba).first);
-
-		assertTrue(cUcB.isHopcroftKarpEquivalentTo(SFA.getFullSFA(ba), ba).first);
-		assertTrue(cUcB.isHopcroftKarpEquivalentTo(cUcA, ba).first);
-	}
-
-	@Test
-	public void testUnion() throws TimeoutException {
-		SFA<CharPred, Character> union = autA.unionWith(autB, ba);
-
-		assertTrue(autA.accepts(la, ba));
-		assertFalse(autA.accepts(lb, ba));
-		assertTrue(autA.accepts(lab, ba));
-		assertFalse(autA.accepts(lnot, ba));
-
-		assertFalse(autB.accepts(la, ba));
-		assertTrue(autB.accepts(lb, ba));
-		assertTrue(autB.accepts(lab, ba));
-		assertFalse(autB.accepts(lnot, ba));
-
-		assertTrue(union.accepts(la, ba));
-		assertTrue(union.accepts(lb, ba));
-		assertTrue(union.accepts(lab, ba));
-		assertFalse(union.accepts(lnot, ba));
-	}
-
-	@Test
-	public void testDifference() throws TimeoutException {
-		SFA<CharPred, Character> difference = autA.minus(autB, ba);
-
-		assertTrue(autA.accepts(la, ba));
-		assertFalse(autA.accepts(lb, ba));
-		assertTrue(autA.accepts(lab, ba));
-		assertFalse(autA.accepts(lnot, ba));
-
-		assertFalse(autB.accepts(la, ba));
-		assertTrue(autB.accepts(lb, ba));
-		assertTrue(autB.accepts(lab, ba));
-		assertFalse(autB.accepts(lnot, ba));
-
-		assertTrue(difference.accepts(la, ba));
-		assertFalse(difference.accepts(lb, ba));
-		assertFalse(difference.accepts(lab, ba));
-		assertFalse(difference.accepts(lnot, ba));
-	}
-
-	@Test
-	public void testMinus() throws TimeoutException {
-		SFA<CharPred, Character> justA = justAlpha(ba);
-		SFA<CharPred, Character> plus = justA.concatenateWith(SFA.star(justA, ba), ba);
-
-		SFA<CharPred, Character> sfaAMPlus = justA.minus(plus, ba);
-		assertTrue(sfaAMPlus.isEmpty());
-
-		SFA<CharPred, Character> sfaPlusMA = plus.minus(justA, ba);
-		assertFalse(sfaPlusMA.isEmpty());
-	}
-
-	// ---------------------------------------
-	// Predicates
-	// ---------------------------------------
-	UnaryCharIntervalSolver ba = new UnaryCharIntervalSolver();
-	CharPred alpha = StdCharPred.LOWER_ALPHA;
-	CharPred allAlpha = StdCharPred.ALPHA;
-	CharPred a = new CharPred('a');
-	CharPred num = StdCharPred.NUM;
-	CharPred comma = new CharPred(',');
-	Integer onlyX = 1;
-
-	SFA<CharPred, Character> autA = getSFAa(ba);
-	SFA<CharPred, Character> autB = getSFAb(ba);
-
-	// Test strings
-	List<Character> la = lOfS("aa"); // accepted only by autA
-	List<Character> lb = lOfS("a3"); // accepted only by autB
-	List<Character> lab = lOfS("a"); // accepted only by both autA and autB
-	List<Character> lnot = lOfS("44"); // accepted only by neither autA nor autB
-
-	// [a-z]+ ambiguous
-	private SFA<CharPred, Character> justAlpha(UnaryCharIntervalSolver ba) {
-
-		Collection<SFAMove<CharPred, Character>> transitionsA = new LinkedList<SFAMove<CharPred, Character>>();
-		transitionsA.add(new SFAInputMove<CharPred, Character>(0, 1, alpha));
-		try {
-			return SFA.MkSFA(transitionsA, 0, Arrays.asList(1), ba);
-		} catch (TimeoutException e) {
-			// TODO Auto-generated catch block
-			e.printStackTrace();
-		}
-		return null;
-	}
-
-	// [a-z]+ ambiguous
-	private SFA<CharPred, Character> getAmbSFA(UnaryCharIntervalSolver ba) {
-
-		Collection<SFAMove<CharPred, Character>> transitionsA = new LinkedList<SFAMove<CharPred, Character>>();
-		transitionsA.add(new SFAInputMove<CharPred, Character>(0, 0, alpha));
-		transitionsA.add(new SFAInputMove<CharPred, Character>(0, 1, alpha));
-		transitionsA.add(new SFAInputMove<CharPred, Character>(1, 1, alpha));
-		try {
-			return SFA.MkSFA(transitionsA, 0, Arrays.asList(1), ba);
-		} catch (TimeoutException e) {
-			// TODO Auto-generated catch block
-			e.printStackTrace();
-		}
-		return null;
-	}
-
-	// [a-z]+ unambiguos
-	private SFA<CharPred, Character> getUnambSFA(UnaryCharIntervalSolver ba) {
-
-		Collection<SFAMove<CharPred, Character>> transitionsA = new LinkedList<SFAMove<CharPred, Character>>();
-		transitionsA.add(new SFAInputMove<CharPred, Character>(0, 0, alpha));
-		transitionsA.add(new SFAInputMove<CharPred, Character>(0, 1, alpha));
-		try {
-			return SFA.MkSFA(transitionsA, 0, Arrays.asList(1), ba);
-		} catch (TimeoutException e) {
-			// TODO Auto-generated catch block
-			e.printStackTrace();
-		}
-		return null;
-	}
-
-	// [a-z]* with epsilon transition
-	private SFA<CharPred, Character> getSFAa(UnaryCharIntervalSolver ba) {
-
-		Collection<SFAMove<CharPred, Character>> transitionsA = new LinkedList<SFAMove<CharPred, Character>>();
-		transitionsA.add(new SFAEpsilon<CharPred, Character>(0, 1));
-		transitionsA.add(new SFAInputMove<CharPred, Character>(0, 0, alpha));
-		try {
-			return SFA.MkSFA(transitionsA, 0, Arrays.asList(0, 1), ba);
-		} catch (TimeoutException e) {
-			// TODO Auto-generated catch block
-			e.printStackTrace();
-		}
-		return null;
-	}
-
-	// [a-z]+
-	private SFA<CharPred, Character> getSFAtoMin2(UnaryCharIntervalSolver ba) {
-
-		Collection<SFAMove<CharPred, Character>> transitionsA = new LinkedList<SFAMove<CharPred, Character>>();
-
-		transitionsA.add(new SFAInputMove<CharPred, Character>(0, 1, alpha));
-		transitionsA.add(new SFAInputMove<CharPred, Character>(1, 2, alpha));
-		transitionsA.add(new SFAInputMove<CharPred, Character>(2, 2, alpha));
-		try {
-			return SFA.MkSFA(transitionsA, 0, Arrays.asList(1, 2), ba);
-		} catch (TimeoutException e) {
-			// TODO Auto-generated catch block
-			e.printStackTrace();
-		}
-		return null;
-	}
-
-	// [a-z]*
-	private SFA<CharPred, Character> getSFAc(UnaryCharIntervalSolver ba) {
-
-		Collection<SFAMove<CharPred, Character>> transitionsA = new LinkedList<SFAMove<CharPred, Character>>();
-		transitionsA.add(new SFAInputMove<CharPred, Character>(0, 0, alpha));
-		try {
-			return SFA.MkSFA(transitionsA, 0, Arrays.asList(0), ba);
-		} catch (TimeoutException e) {
-			// TODO Auto-generated catch block
-			e.printStackTrace();
-		}
-		return null;		
-	}
-
-	// [a-z][0-9]*
-	private SFA<CharPred, Character> getSFAb(UnaryCharIntervalSolver ba) {
-
-		Collection<SFAMove<CharPred, Character>> transitionsB = new LinkedList<SFAMove<CharPred, Character>>();
-		transitionsB.add(new SFAInputMove<CharPred, Character>(0, 1, alpha));
-		transitionsB.add(new SFAInputMove<CharPred, Character>(1, 1, num));
-		transitionsB.add(new SFAInputMove<CharPred, Character>(0, 2, allAlpha));
-		try {
-			return SFA.MkSFA(transitionsB, 0, Arrays.asList(1), ba);
-		} catch (TimeoutException e) {
-			// TODO Auto-generated catch block
-			e.printStackTrace();
-		}
-		return null;
-	}
-
-	// -------------------------
-	// Auxiliary methods
-	// -------------------------
-	private List<Character> lOfS(String s) {
-		List<Character> l = new ArrayList<Character>();
-		char[] ca = s.toCharArray();
-		for (int i = 0; i < s.length(); i++)
-			l.add(ca[i]);
-		return l;
-	}
-
-}
->>>>>>> ce49304b
+}