<<<<<<< HEAD
package test.SVPA;

import static org.junit.Assert.assertFalse;
import static org.junit.Assert.assertTrue;

import java.io.File;
import java.util.Arrays;
import java.util.Collection;
import java.util.LinkedList;
import java.util.List;

import com.google.common.collect.ImmutableList;
import org.apache.commons.lang3.tuple.ImmutablePair;

import org.junit.Test;

import automata.AutomataException;
import automata.svpa.Call;
import automata.svpa.ImportCharSVPA;
import automata.svpa.Internal;
import automata.svpa.Return;
import automata.svpa.SVPA;
import automata.svpa.SVPAMove;
import automata.svpa.TaggedSymbol;
import automata.svpa.TaggedSymbol.SymbolTag;
import theory.BooleanAlgebra;
import theory.characters.BinaryCharPred;
import theory.characters.CharPred;
import theory.characters.ICharPred;
import theory.characters.StdCharPred;
import theory.intervals.EqualitySolver;
import theory.intervals.UnaryCharIntervalSolver;

public class SVPAUnitTest {

	@Test
	public void testCreateDot() {
		autA.createDotFile("vpaA", "");
	}

	@Test
	public void testPropertiesAccessors() {
		assertTrue(autA.isDeterministic(ba));
		assertTrue(autA.stateCount == 2);
		assertTrue(autA.transitionCount == 6);
	}

	@Test
	public void testEmptyFull() {

		SVPA<ICharPred, Character> empty = SVPA.getEmptySVPA(ba);
		SVPA<ICharPred, Character> full = SVPA.getFullSVPA(ba);

		assertTrue(empty.isEmpty);
		assertFalse(full.isEmpty);
	}

	@Test
	public void testAccept() {
		assertTrue(autA.accepts(ab, ba));
		assertTrue(autA.accepts(anotb, ba));
		assertFalse(autA.accepts(notab, ba));
		assertFalse(autA.accepts(notanotb, ba));

		assertTrue(autB.accepts(ab, ba));
		assertFalse(autB.accepts(anotb, ba));
		assertTrue(autB.accepts(notab, ba));
		assertFalse(autB.accepts(notanotb, ba));
	}

	@Test
	public void testIntersectionWith() {

		// Compute intersection
		SVPA<ICharPred, Character> inters = autA.intersectionWith(autB, ba);

		assertTrue(inters.accepts(ab, ba));
		assertFalse(inters.accepts(anotb, ba));
		assertFalse(inters.accepts(notab, ba));
		assertFalse(inters.accepts(notanotb, ba));
	}

	@Test
	public void testUnion() {

		// Compute union
		SVPA<ICharPred, Character> inters = autA.unionWith(autB, ba);

		assertTrue(inters.accepts(ab, ba));
		assertTrue(inters.accepts(anotb, ba));
		assertTrue(inters.accepts(notab, ba));
		assertFalse(inters.accepts(notanotb, ba));
	}

	@Test
	public void testMkTotal() {

		SVPA<ICharPred, Character> totA = autA.mkTotal(ba);

		assertTrue(totA.accepts(ab, ba));
		assertTrue(totA.accepts(anotb, ba));
		assertFalse(totA.accepts(notab, ba));
		assertFalse(totA.accepts(notanotb, ba));

		assertTrue(totA.stateCount == autA.stateCount + 1);
		assertTrue(totA.transitionCount == 21);
	}
	//
	// @Test
	// public void testComplement() {
	// try {
	// Context c = new Context();
	// Z3Provider<IntExpr> z3p = new Z3Provider<IntExpr>(c, c.IntSort());
	// BooleanAlgebra<Predicate<IntExpr>, IntExpr> ba = z3p;
	//
	// SVPA<Predicate<IntExpr>, IntExpr> autA = getSVPAa(c, ba);
	//
	// SVPA<Predicate<IntExpr>, IntExpr> complementA = autA
	// .complement(ba);
	//
	//
	//
	// SVPA<Predicate<IntExpr>, IntExpr> autB = getSVPAb(c, ba);
	//
	// SVPA<Predicate<IntExpr>, IntExpr> complementB= autB
	// .complement(ba);
	//
	// TaggedSymbol<IntExpr> c1 = new TaggedSymbol<IntExpr>(c.MkInt(1),
	// SymbolTag.Call);
	// TaggedSymbol<IntExpr> i1 = new TaggedSymbol<IntExpr>(c.MkInt(1),
	// SymbolTag.Internal);
	//
	// TaggedSymbol<IntExpr> c5 = new TaggedSymbol<IntExpr>(c.MkInt(5),
	// SymbolTag.Call);
	// TaggedSymbol<IntExpr> r5 = new TaggedSymbol<IntExpr>(c.MkInt(5),
	// SymbolTag.Return);
	// TaggedSymbol<IntExpr> r6 = new TaggedSymbol<IntExpr>(c.MkInt(6),
	// SymbolTag.Return);
	//
	// @SuppressWarnings("unchecked")
	// List<TaggedSymbol<IntExpr>> la = Arrays.asList(i1);
	// @SuppressWarnings("unchecked")
	// List<TaggedSymbol<IntExpr>> lb = Arrays.asList(c5,r6);
	// @SuppressWarnings("unchecked")
	// List<TaggedSymbol<IntExpr>> lab = Arrays.asList(c5,r5);
	// @SuppressWarnings("unchecked")
	// List<TaggedSymbol<IntExpr>> lnot = Arrays.asList(c1,r5);
	//
	//
	// assertTrue(autA.accepts(la, ba));
	// assertFalse(autA.accepts(lb, ba));
	// assertTrue(autA.accepts(lab, ba));
	// assertFalse(autA.accepts(lnot, ba));
	//
	// assertFalse(complementA.accepts(la, ba));
	// assertTrue(complementA.accepts(lb, ba));
	// assertFalse(complementA.accepts(lab, ba));
	// assertTrue(complementA.accepts(lnot, ba));
	//
	// assertFalse(autB.accepts(la, ba));
	// assertTrue(autB.accepts(lb, ba));
	// assertTrue(autB.accepts(lab, ba));
	// assertFalse(autB.accepts(lnot, ba));
	//
	// assertTrue(complementB.accepts(la, ba));
	// assertFalse(complementB.accepts(lb, ba));
	// assertFalse(complementB.accepts(lab, ba));
	// assertTrue(complementB.accepts(lnot, ba));
	//
	// } catch (Z3Exception e) {
	// System.out.print(e);
	// } catch (AutomataException e) {
	// System.out.print(e);
	// }
	// }
	//
	// @Test
	// public void testDeterminization() {
	// try {
	// Context c = new Context();
	// Z3Provider<IntExpr> z3p = new Z3Provider<IntExpr>(c, c.IntSort());
	// BooleanAlgebra<Predicate<IntExpr>, IntExpr> ba = z3p;
	//
	// SVPA<Predicate<IntExpr>, IntExpr> autA = getSVPAa(c, ba);
	//
	// SVPA<Predicate<IntExpr>, IntExpr> detA= autA
	// .determinize(ba);
	//
	// TaggedSymbol<IntExpr> c1 = new TaggedSymbol<IntExpr>(c.MkInt(1),
	// SymbolTag.Call);
	// TaggedSymbol<IntExpr> i1 = new TaggedSymbol<IntExpr>(c.MkInt(1),
	// SymbolTag.Internal);
	//
	// TaggedSymbol<IntExpr> c5 = new TaggedSymbol<IntExpr>(c.MkInt(5),
	// SymbolTag.Call);
	// TaggedSymbol<IntExpr> r5 = new TaggedSymbol<IntExpr>(c.MkInt(5),
	// SymbolTag.Return);
	// TaggedSymbol<IntExpr> r6 = new TaggedSymbol<IntExpr>(c.MkInt(6),
	// SymbolTag.Return);
	//
	// @SuppressWarnings("unchecked")
	// List<TaggedSymbol<IntExpr>> la = Arrays.asList(c5,i1,r5);
	// @SuppressWarnings("unchecked")
	// List<TaggedSymbol<IntExpr>> lb = Arrays.asList(c5,r6);
	// @SuppressWarnings("unchecked")
	// List<TaggedSymbol<IntExpr>> lab = Arrays.asList(c5,r5);
	// @SuppressWarnings("unchecked")
	// List<TaggedSymbol<IntExpr>> lnot = Arrays.asList(c1,r5);
	//
	//
	// assertTrue(autA.accepts(la, ba));
	// assertFalse(autA.accepts(lb, ba));
	// assertTrue(autA.accepts(lab, ba));
	// assertFalse(autA.accepts(lnot, ba));
	//
	// assertTrue(detA.accepts(la, ba));
	// assertFalse(detA.accepts(lb, ba));
	// assertTrue(detA.accepts(lab, ba));
	// assertFalse(detA.accepts(lnot, ba));
	//
	// } catch (Z3Exception e) {
	// System.out.print(e);
	// } catch (AutomataException e) {
	// System.out.print(e);
	// }
	// }
	//
	// @Test
	// public void testEpsilonRem() {
	// try {
	// Context c = new Context();
	// Z3Provider<IntExpr> z3p = new Z3Provider<IntExpr>(c, c.IntSort());
	// BooleanAlgebra<Predicate<IntExpr>, IntExpr> ba = z3p;
	//
	// SVPA<Predicate<IntExpr>, IntExpr> autA = getSVPAa(c, ba);
	//
	// SVPA<Predicate<IntExpr>, IntExpr> epsFree= autA
	// .removeEpsilonMoves(ba);
	//
	// TaggedSymbol<IntExpr> c1 = new TaggedSymbol<IntExpr>(c.MkInt(1),
	// SymbolTag.Call);
	// TaggedSymbol<IntExpr> i1 = new TaggedSymbol<IntExpr>(c.MkInt(1),
	// SymbolTag.Internal);
	//
	// TaggedSymbol<IntExpr> c5 = new TaggedSymbol<IntExpr>(c.MkInt(5),
	// SymbolTag.Call);
	// TaggedSymbol<IntExpr> r5 = new TaggedSymbol<IntExpr>(c.MkInt(5),
	// SymbolTag.Return);
	// TaggedSymbol<IntExpr> r6 = new TaggedSymbol<IntExpr>(c.MkInt(6),
	// SymbolTag.Return);
	//
	// @SuppressWarnings("unchecked")
	// List<TaggedSymbol<IntExpr>> la = Arrays.asList(i1);
	// @SuppressWarnings("unchecked")
	// List<TaggedSymbol<IntExpr>> lb = Arrays.asList(c5,r6);
	// @SuppressWarnings("unchecked")
	// List<TaggedSymbol<IntExpr>> lab = Arrays.asList(c5,r5);
	// @SuppressWarnings("unchecked")
	// List<TaggedSymbol<IntExpr>> lnot = Arrays.asList(c1,r5);
	//
	//
	// assertTrue(autA.accepts(la, ba));
	// assertFalse(autA.accepts(lb, ba));
	// assertTrue(autA.accepts(lab, ba));
	// assertFalse(autA.accepts(lnot, ba));
	//
	// assertTrue(epsFree.accepts(la, ba));
	// assertFalse(epsFree.accepts(lb, ba));
	// assertTrue(epsFree.accepts(lab, ba));
	// assertFalse(epsFree.accepts(lnot, ba));
	//
	// } catch (Z3Exception e) {
	// System.out.print(e);
	// } catch (AutomataException e) {
	// System.out.print(e);
	// }
	// }
	//
	//
	// @Test
	// public void testDiff() {
	// try {
	// Context c = new Context();
	// Z3Provider<IntExpr> z3p = new Z3Provider<IntExpr>(c, c.IntSort());
	// BooleanAlgebra<Predicate<IntExpr>, IntExpr> ba = z3p;
	//
	// SVPA<Predicate<IntExpr>, IntExpr> autA = getSVPAa(c, ba);
	//
	// SVPA<Predicate<IntExpr>, IntExpr> autB = getSVPAb(c, ba);
	//
	// SVPA<Predicate<IntExpr>, IntExpr> diff = autA
	// .minus(autB, z3p);
	//
	//
	// TaggedSymbol<IntExpr> c1 = new TaggedSymbol<IntExpr>(c.MkInt(1),
	// SymbolTag.Call);
	// TaggedSymbol<IntExpr> i1 = new TaggedSymbol<IntExpr>(c.MkInt(1),
	// SymbolTag.Internal);
	//
	// TaggedSymbol<IntExpr> c5 = new TaggedSymbol<IntExpr>(c.MkInt(5),
	// SymbolTag.Call);
	// TaggedSymbol<IntExpr> r5 = new TaggedSymbol<IntExpr>(c.MkInt(5),
	// SymbolTag.Return);
	// TaggedSymbol<IntExpr> r6 = new TaggedSymbol<IntExpr>(c.MkInt(6),
	// SymbolTag.Return);
	//
	// @SuppressWarnings("unchecked")
	// List<TaggedSymbol<IntExpr>> a = Arrays.asList(i1);
	// @SuppressWarnings("unchecked")
	// List<TaggedSymbol<IntExpr>> b = Arrays.asList(c5,r6);
	// @SuppressWarnings("unchecked")
	// List<TaggedSymbol<IntExpr>> ab = Arrays.asList(c5,r5);
	// @SuppressWarnings("unchecked")
	// List<TaggedSymbol<IntExpr>> notab = Arrays.asList(c1,r5);
	//
	// assertTrue(autA.accepts(a, ba));
	// assertFalse(autA.accepts(b, ba));
	// assertTrue(autA.accepts(ab, ba));
	// assertFalse(autA.accepts(notab, ba));
	//
	// assertTrue(autB.accepts(b, ba));
	// assertFalse(autB.accepts(a, ba));
	// assertTrue(autB.accepts(ab, ba));
	// assertFalse(autB.accepts(notab, ba));
	//
	// assertFalse(diff.accepts(ab, ba));
	// assertTrue(diff.accepts(a, ba));
	// assertFalse(diff.accepts(b, ba));
	// assertFalse(diff.accepts(notab, ba));
	//
	// } catch (Z3Exception e) {
	// System.out.print(e);
	// } catch (AutomataException e) {
	// System.out.print(e);
	// }
	// }
	//
	// @Test
	// public void testEquivalence() {
	// try {
	// Context c = new Context();
	// Z3Provider<IntExpr> z3p = new Z3Provider<IntExpr>(c, c.IntSort());
	// BooleanAlgebra<Predicate<IntExpr>, IntExpr> ba = z3p;
	//
	// SVPA<Predicate<IntExpr>, IntExpr> autA = getSVPAa(c, ba);
	//
	// SVPA<Predicate<IntExpr>, IntExpr> cA = autA
	// .complement(ba);
	//
	// SVPA<Predicate<IntExpr>, IntExpr> cUcA = autA
	// .unionWith(cA, ba);
	//
	// SVPA<Predicate<IntExpr>, IntExpr> ccA = cA
	// .complement(ba);
	//
	// SVPA<Predicate<IntExpr>, IntExpr> autB = getSVPAb(c, ba);
	//
	// SVPA<Predicate<IntExpr>, IntExpr> cB = autB
	// .complement(ba);
	//
	// SVPA<Predicate<IntExpr>, IntExpr> cUcB = autB
	// .unionWith(cB, ba);
	//
	//
	// SVPA<Predicate<IntExpr>, IntExpr> ccB = cB
	// .complement(ba);
	//
	// assertFalse(autA.isEquivalentTo(autB, ba));
	//
	// autA.createDotFile("a", "");
	// autA.removeEpsilonMoves(ba).createDotFile("ae", "");
	// autA.removeEpsilonMoves(ba).mkTotal(ba).createDotFile("at", "");
	// autA.createDotFile("a1", "");
	// autA.createDotFile("a1", "");
	// autA.minus(ccA, ba).createDotFile("diff1", "");
	// ccA.minus(autA, ba).createDotFile("diff2", "");
	//
	// cA.createDotFile("ca", "");
	// ccA.createDotFile("cca", "");
	//
	// assertTrue(autA.isEquivalentTo(ccA, ba));
	//
	// assertTrue(autB.isEquivalentTo(ccB, ba));
	//
	// assertTrue(autA.isEquivalentTo(autA.intersectionWith(autA, ba), ba));
	// assertTrue(SVPA.getEmptySVPA(ba).isEquivalentTo(autA.minus(autA, ba),
	// ba));
	//
	// assertTrue(cUcA.isEquivalentTo(SVPA.getFullSVPA(ba), ba));
	//
	// assertTrue(cUcB.isEquivalentTo(SVPA.getFullSVPA(ba), ba));
	// assertTrue(cUcB.isEquivalentTo(cUcA, ba));
	// assertFalse(autB.isEquivalentTo(autA, ba));
	//
	// } catch (Z3Exception e) {
	// System.out.print(e);
	// } catch (AutomataException e) {
	// System.out.print(e);
	// }
	// }
	//
	// @Test
	// public void testEpsRemove() {
	// try {
	// Context c = new Context();
	// Z3Provider<IntExpr> z3p = new Z3Provider<IntExpr>(c, c.IntSort());
	// BooleanAlgebra<Predicate<IntExpr>, IntExpr> ba = z3p;
	//
	// //First Automaton
	// SVPA<Predicate<IntExpr>, IntExpr> autA = getSVPAa(c, ba);
	//
	// //Second Automaton
	// SVPA<Predicate<IntExpr>, IntExpr> autAnoEps =
	// autA.removeEpsilonMoves(ba);
	//
	// assertFalse(autA.isEpsilonFree);
	// assertTrue(autAnoEps.isEpsilonFree);
	//
	// } catch (Z3Exception e) {
	// System.out.print(e);
	// } catch (AutomataException e) {
	// System.out.print(e);
	// }
	// }
	//
	// @Test
	// public void testGetWitness() {
	// try {
	// Context c = new Context();
	// Z3Provider<IntExpr> z3p = new Z3Provider<IntExpr>(c, c.IntSort());
	// BooleanAlgebra<Predicate<IntExpr>, IntExpr> ba = z3p;
	//
	// SVPA<Predicate<IntExpr>, IntExpr> autA = getSVPAa(c, ba);
	//
	// autA.getWitness(ba);
	//
	// } catch (Z3Exception e) {
	// System.out.print(e);
	// } catch (AutomataException e) {
	// System.out.print(e);
	// }
	// }
	//
	// @Test
	// public void testReachRem() {
	// try {
	// Context c = new Context();
	// Z3Provider<IntExpr> z3p = new Z3Provider<IntExpr>(c, c.IntSort());
	// BooleanAlgebra<Predicate<IntExpr>, IntExpr> ba = z3p;
	//
	// Predicate<IntExpr> geq0 = new Predicate<IntExpr>("x", c.MkGe(
	// (IntExpr) c.MkConst(c.MkSymbol("x"), c.IntSort()),
	// c.MkInt(0)), c.IntSort());
	//
	// Collection<SVPAMove<Predicate<IntExpr>, IntExpr>> transA = new
	// LinkedList<SVPAMove<Predicate<IntExpr>, IntExpr>>();
	// transA.add(new Call<Predicate<IntExpr>, IntExpr>(0,1,0,
	// geq0));
	//
	// transA.add(new Return<Predicate<IntExpr>, IntExpr>(1,2,0,
	// geq0));
	//
	// //First Automaton
	// SVPA<Predicate<IntExpr>, IntExpr> autA = SVPA.MkSVPA(transA,
	// Arrays.asList(0), Arrays.asList(2), ba);
	//
	// assertFalse(autA.isEmpty);
	//
	// } catch (Z3Exception e) {
	// System.out.print(e);
	// } catch (AutomataException e) {
	// System.out.print(e);
	// }
	// }

	// ---------------------------------------
	// Predicates
	// ---------------------------------------
	UnaryCharIntervalSolver uba = new UnaryCharIntervalSolver();
	EqualitySolver ba = new EqualitySolver();
	CharPred alpha = StdCharPred.LOWER_ALPHA;
	CharPred allAlpha = StdCharPred.ALPHA;
	CharPred a = new CharPred('a');
	CharPred num = StdCharPred.NUM;
	CharPred trueChar = StdCharPred.TRUE;
	CharPred trueRetChar = new CharPred(CharPred.MIN_CHAR, CharPred.MAX_CHAR, true);
	CharPred comma = new CharPred(',');
	Integer onlyX = 1;
	BinaryCharPred equality = new BinaryCharPred(StdCharPred.TRUE, true);

	TaggedSymbol<Character> ca = new TaggedSymbol<>('a', SymbolTag.Call);
	TaggedSymbol<Character> ra = new TaggedSymbol<>('a', SymbolTag.Return);

	TaggedSymbol<Character> cb = new TaggedSymbol<Character>('b', SymbolTag.Call);
	TaggedSymbol<Character> rb = new TaggedSymbol<Character>('b', SymbolTag.Return);

	TaggedSymbol<Character> c1 = new TaggedSymbol<Character>('1', SymbolTag.Call);
	TaggedSymbol<Character> r1 = new TaggedSymbol<Character>('1', SymbolTag.Return);

	TaggedSymbol<Character> ia = new TaggedSymbol<Character>('a', SymbolTag.Internal);
	TaggedSymbol<Character> ib = new TaggedSymbol<Character>('b', SymbolTag.Internal);
	TaggedSymbol<Character> i1 = new TaggedSymbol<Character>('1', SymbolTag.Internal);

	List<TaggedSymbol<Character>> matchedAlpha = Arrays.asList(ca, ra);
	List<TaggedSymbol<Character>> unmatchedAlpha = Arrays.asList(ca, ca, rb, ra);
	List<TaggedSymbol<Character>> hasNum = Arrays.asList(c1, r1, ca);
	List<TaggedSymbol<Character>> internalAlpha = Arrays.asList(ia, ib);
	List<TaggedSymbol<Character>> internalNum = Arrays.asList(ia, ib, i1);

	List<TaggedSymbol<Character>> ab = Arrays.asList(cb, ia, rb);
	List<TaggedSymbol<Character>> notab = Arrays.asList(cb, ia);
	List<TaggedSymbol<Character>> anotb = Arrays.asList(cb, ib, ca, ra, rb);
	List<TaggedSymbol<Character>> notanotb = Arrays.asList(ca, ib);

	SVPA<ICharPred, Character> autA = getSVPAa(ba);
	SVPA<ICharPred, Character> autB = getSVPAb(ba);
	SVPA<ICharPred, Character> autPeter = getCFGAutomata(ba);

	// Only accepts well-matched nested words of lower alphabetic chars
	private SVPA<ICharPred, Character> getSVPAa(BooleanAlgebra<ICharPred, Character> ba) {

		Collection<SVPAMove<ICharPred, Character>> transitions = new LinkedList<SVPAMove<ICharPred, Character>>();
		transitions.add(new Internal<ICharPred, Character>(0, 0, alpha));
		transitions.add(new Internal<ICharPred, Character>(1, 1, alpha));

		transitions.add(new Call<ICharPred, Character>(0, 1, 0, alpha));
		transitions.add(new Return<ICharPred, Character>(1, 0, 0, equality));
		transitions.add(new Call<ICharPred, Character>(1, 1, 1, alpha));
		transitions.add(new Return<ICharPred, Character>(1, 1, 1, equality));

		try {
			return SVPA.MkSVPA(transitions, Arrays.asList(0), Arrays.asList(0), ba);
		} catch (AutomataException e) {
			return null;
		}

	}

	// Contains a somewhere as internal doesn't care about other symbols
	private SVPA<ICharPred, Character> getSVPAb(BooleanAlgebra<ICharPred, Character> ba) {

		Collection<SVPAMove<ICharPred, Character>> transitions = new LinkedList<SVPAMove<ICharPred, Character>>();
		transitions.add(new Internal<ICharPred, Character>(0, 0, trueChar));
		transitions.add(new Internal<ICharPred, Character>(1, 1, trueChar));
		transitions.add(new Internal<ICharPred, Character>(0, 1, a));

		transitions.add(new Call<ICharPred, Character>(0, 0, 0, trueChar));
		transitions.add(new Return<ICharPred, Character>(0, 0, 0, trueRetChar));
		transitions.add(new Call<ICharPred, Character>(1, 1, 0, trueChar));
		transitions.add(new Return<ICharPred, Character>(1, 1, 0, trueRetChar));

		try {
			return SVPA.MkSVPA(transitions, Arrays.asList(0), Arrays.asList(1), ba);
		} catch (AutomataException e) {
			return null;
		}
	}

	// Test from Peter Ohman
	private SVPA<ICharPred, Character> getCFGAutomata(BooleanAlgebra<ICharPred, Character> ba){
		Collection<SVPAMove<ICharPred, Character>> transitions = new LinkedList<SVPAMove<ICharPred, Character>>();

		// extra state "0" is prior to the entry of "main"
		transitions.add(new Internal<ICharPred, Character>(0, 1, new CharPred('1')));
		transitions.add(new Call<ICharPred, Character>(1, 2, 1, new CharPred('2')));
		transitions.add(new Internal<ICharPred, Character>(2, 3, new CharPred('3')));
		transitions.add(new Internal<ICharPred, Character>(2, 4, new CharPred('4')));
		transitions.add(new Call<ICharPred, Character>(3, 2, 3, new CharPred('2')));
		transitions.add(new Return<ICharPred, Character>(4, 5, 3, new CharPred('5',true)));
		transitions.add(new Return<ICharPred, Character>(4, 6, 1, new CharPred('6',true)));
		transitions.add(new Return<ICharPred, Character>(4, 8, 7, new CharPred('8',true)));
		transitions.add(new Internal<ICharPred, Character>(5, 4, new CharPred('4')));
		transitions.add(new Internal<ICharPred, Character>(6, 7, new CharPred('7')));
		transitions.add(new Call<ICharPred, Character>(7, 2, 7, new CharPred('2')));
		transitions.add(new Internal<ICharPred, Character>(8, 9, new CharPred('9')));

		try {
			SVPA<ICharPred, Character> svpa =  SVPA.MkSVPA(transitions, Arrays.asList(0), Arrays.asList(5), ba);
			//List<TaggedSymbol<Character>> l = svpa.getWitness(ba);
			//System.out.println(l);
			return svpa;
		} catch (AutomataException e) {
			return null;
		}
	}



	// Utility function for getBigIntersection() test
	private CharPred allCharsExcept(Character excluded, boolean returnPred){
		if(excluded == null){
			if(returnPred)
				return(trueRetChar);
			else
				return(StdCharPred.TRUE);
		}

		// weird stuff to avoid Java errors for increment/decrementing chars
		char prev = excluded; prev--;
		char next = excluded; next++;

		return(new CharPred(ImmutableList.of(ImmutablePair.of(CharPred.MIN_CHAR, prev),
																				 ImmutablePair.of(next, CharPred.MAX_CHAR)),
																				 returnPred));
	}

	// Another test from Peter
	@Test
	public void testBigIntersection(){
		try {
			SVPA<ICharPred, Character> svpa = getBigIntersection();
			assertFalse(svpa.isEmpty);
		} catch (AutomataException e) {
			e.printStackTrace();
			assertTrue(false);
		}
	}

	public SVPA<ICharPred, Character> getBigIntersection() throws AutomataException {
		EqualitySolver ba = new EqualitySolver();

		Collection<SVPAMove<ICharPred, Character>> transitions1 = new LinkedList<SVPAMove<ICharPred, Character>>();
		transitions1.add(new Internal<ICharPred, Character>(0, 1, new CharPred((char)0x0000)));
		transitions1.add(new Internal<ICharPred, Character>(3, 2, new CharPred((char)0x0001)));
		transitions1.add(new Internal<ICharPred, Character>(5, 4, new CharPred((char)0x0003)));
		transitions1.add(new Internal<ICharPred, Character>(4, 6, new CharPred((char)0x0005)));
		transitions1.add(new Internal<ICharPred, Character>(6, 7, new CharPred((char)0x0006)));
		transitions1.add(new Internal<ICharPred, Character>(7, 3, new CharPred((char)0x0002)));
		transitions1.add(new Internal<ICharPred, Character>(9, 8, new CharPred((char)0x0007)));
		transitions1.add(new Internal<ICharPred, Character>(11, 10, new CharPred((char)0x0009)));
		transitions1.add(new Internal<ICharPred, Character>(10, 12, new CharPred((char)0x000B)));
		transitions1.add(new Internal<ICharPred, Character>(14, 13, new CharPred((char)0x000C)));
		transitions1.add(new Internal<ICharPred, Character>(15, 14, new CharPred((char)0x000D)));
		transitions1.add(new Internal<ICharPred, Character>(17, 16, new CharPred((char)0x000F)));
		transitions1.add(new Internal<ICharPred, Character>(17, 18, new CharPred((char)0x0011)));
		transitions1.add(new Internal<ICharPred, Character>(18, 19, new CharPred((char)0x0012)));
		transitions1.add(new Internal<ICharPred, Character>(21, 20, new CharPred((char)0x0013)));
		transitions1.add(new Internal<ICharPred, Character>(21, 22, new CharPred((char)0x0015)));
		transitions1.add(new Internal<ICharPred, Character>(22, 17, new CharPred((char)0x0010)));
		transitions1.add(new Internal<ICharPred, Character>(24, 23, new CharPred((char)0x0016)));
		transitions1.add(new Internal<ICharPred, Character>(23, 21, new CharPred((char)0x0014)));
		transitions1.add(new Internal<ICharPred, Character>(25, 9, new CharPred((char)0x0008)));
		transitions1.add(new Internal<ICharPred, Character>(27, 26, new CharPred((char)0x0019)));
		transitions1.add(new Internal<ICharPred, Character>(27, 28, new CharPred((char)0x001B)));
		transitions1.add(new Internal<ICharPred, Character>(30, 29, new CharPred((char)0x001C)));
		transitions1.add(new Internal<ICharPred, Character>(32, 31, new CharPred((char)0x001E)));
		transitions1.add(new Internal<ICharPred, Character>(33, 31, new CharPred((char)0x001E)));
		transitions1.add(new Internal<ICharPred, Character>(34, 32, new CharPred((char)0x001F)));
		transitions1.add(new Internal<ICharPred, Character>(34, 33, new CharPred((char)0x0020)));
		transitions1.add(new Internal<ICharPred, Character>(36, 35, new CharPred((char)0x0022)));
		transitions1.add(new Internal<ICharPred, Character>(38, 37, new CharPred((char)0x0024)));
		transitions1.add(new Internal<ICharPred, Character>(38, 36, new CharPred((char)0x0023)));
		transitions1.add(new Internal<ICharPred, Character>(28, 39, new CharPred((char)0x0026)));
		transitions1.add(new Internal<ICharPred, Character>(41, 40, new CharPred((char)0x0027)));
		transitions1.add(new Internal<ICharPred, Character>(43, 42, new CharPred((char)0x0029)));
		transitions1.add(new Internal<ICharPred, Character>(35, 43, new CharPred((char)0x002A)));
		transitions1.add(new Internal<ICharPred, Character>(35, 44, new CharPred((char)0x002B)));
		transitions1.add(new Internal<ICharPred, Character>(46, 45, new CharPred((char)0x002C)));
		transitions1.add(new Internal<ICharPred, Character>(45, 47, new CharPred((char)0x002E)));
		transitions1.add(new Internal<ICharPred, Character>(47, 48, new CharPred((char)0x002F)));
		transitions1.add(new Internal<ICharPred, Character>(48, 49, new CharPred((char)0x0030)));
		transitions1.add(new Internal<ICharPred, Character>(49, 50, new CharPred((char)0x0031)));
		transitions1.add(new Internal<ICharPred, Character>(50, 51, new CharPred((char)0x0032)));
		transitions1.add(new Internal<ICharPred, Character>(51, 52, new CharPred((char)0x0033)));
		transitions1.add(new Internal<ICharPred, Character>(52, 53, new CharPred((char)0x0034)));
		transitions1.add(new Internal<ICharPred, Character>(53, 54, new CharPred((char)0x0035)));
		transitions1.add(new Internal<ICharPred, Character>(54, 55, new CharPred((char)0x0036)));
		transitions1.add(new Internal<ICharPred, Character>(56, 34, new CharPred((char)0x0021)));
		transitions1.add(new Internal<ICharPred, Character>(56, 57, new CharPred((char)0x0038)));
		transitions1.add(new Internal<ICharPred, Character>(59, 58, new CharPred((char)0x0039)));
		transitions1.add(new Internal<ICharPred, Character>(59, 60, new CharPred((char)0x003B)));
		transitions1.add(new Internal<ICharPred, Character>(57, 61, new CharPred((char)0x003C)));
		transitions1.add(new Internal<ICharPred, Character>(62, 59, new CharPred((char)0x003A)));
		transitions1.add(new Internal<ICharPred, Character>(64, 63, new CharPred((char)0x003E)));
		transitions1.add(new Internal<ICharPred, Character>(64, 65, new CharPred((char)0x0040)));
		transitions1.add(new Internal<ICharPred, Character>(67, 66, new CharPred((char)0x0041)));
		transitions1.add(new Internal<ICharPred, Character>(60, 64, new CharPred((char)0x003F)));
		transitions1.add(new Internal<ICharPred, Character>(69, 68, new CharPred((char)0x0043)));
		transitions1.add(new Internal<ICharPred, Character>(71, 70, new CharPred((char)0x0045)));
		transitions1.add(new Internal<ICharPred, Character>(70, 67, new CharPred((char)0x0042)));
		transitions1.add(new Internal<ICharPred, Character>(65, 69, new CharPred((char)0x0044)));
		transitions1.add(new Internal<ICharPred, Character>(73, 72, new CharPred((char)0x0047)));
		transitions1.add(new Internal<ICharPred, Character>(68, 73, new CharPred((char)0x0048)));
		transitions1.add(new Internal<ICharPred, Character>(75, 74, new CharPred((char)0x0049)));
		transitions1.add(new Internal<ICharPred, Character>(77, 76, new CharPred((char)0x004B)));
		transitions1.add(new Internal<ICharPred, Character>(79, 78, new CharPred((char)0x004D)));
		transitions1.add(new Internal<ICharPred, Character>(12, 79, new CharPred((char)0x004E)));
		transitions1.add(new Internal<ICharPred, Character>(31, 80, new CharPred((char)0x004F)));
		transitions1.add(new Internal<ICharPred, Character>(81, 21, new CharPred((char)0x0014)));
		transitions1.add(new Internal<ICharPred, Character>(82, 81, new CharPred((char)0x0050)));
		transitions1.add(new Internal<ICharPred, Character>(20, 82, new CharPred((char)0x0051)));
		transitions1.add(new Internal<ICharPred, Character>(16, 24, new CharPred((char)0x0017)));
		transitions1.add(new Internal<ICharPred, Character>(83, 15, new CharPred((char)0x000E)));
		transitions1.add(new Internal<ICharPred, Character>(72, 83, new CharPred((char)0x0052)));
		transitions1.add(new Internal<ICharPred, Character>(1, 84, new CharPred((char)0x0053)));
		transitions1.add(new Internal<ICharPred, Character>(84, 82, new CharPred((char)0x0051)));
		transitions1.add(new Internal<ICharPred, Character>(84, 85, new CharPred((char)0x0054)));
		transitions1.add(new Internal<ICharPred, Character>(85, 24, new CharPred((char)0x0017)));
		transitions1.add(new Internal<ICharPred, Character>(8, 86, new CharPred((char)0x0055)));
		transitions1.add(new Internal<ICharPred, Character>(86, 87, new CharPred((char)0x0056)));
		transitions1.add(new Internal<ICharPred, Character>(89, 88, new CharPred((char)0x0057)));
		transitions1.add(new Internal<ICharPred, Character>(90, 89, new CharPred((char)0x0058)));
		transitions1.add(new Internal<ICharPred, Character>(91, 75, new CharPred((char)0x004A)));
		transitions1.add(new Internal<ICharPred, Character>(55, 91, new CharPred((char)0x005A)));
		transitions1.add(new Internal<ICharPred, Character>(74, 92, new CharPred((char)0x005B)));
		transitions1.add(new Internal<ICharPred, Character>(92, 77, new CharPred((char)0x004C)));
		transitions1.add(new Internal<ICharPred, Character>(93, 90, new CharPred((char)0x0059)));
		transitions1.add(new Internal<ICharPred, Character>(76, 93, new CharPred((char)0x005C)));
		transitions1.add(new Internal<ICharPred, Character>(58, 64, new CharPred((char)0x003F)));
		transitions1.add(new Internal<ICharPred, Character>(95, 94, new CharPred((char)0x005D)));
		transitions1.add(new Internal<ICharPred, Character>(95, 96, new CharPred((char)0x005F)));
		transitions1.add(new Internal<ICharPred, Character>(98, 97, new CharPred((char)0x0060)));
		transitions1.add(new Internal<ICharPred, Character>(98, 99, new CharPred((char)0x0062)));
		transitions1.add(new Internal<ICharPred, Character>(97, 100, new CharPred((char)0x0063)));
		transitions1.add(new Internal<ICharPred, Character>(100, 101, new CharPred((char)0x0064)));
		transitions1.add(new Internal<ICharPred, Character>(101, 73, new CharPred((char)0x0048)));
		transitions1.add(new Internal<ICharPred, Character>(99, 100, new CharPred((char)0x0063)));
		transitions1.add(new Internal<ICharPred, Character>(94, 98, new CharPred((char)0x0061)));
		transitions1.add(new Internal<ICharPred, Character>(103, 102, new CharPred((char)0x0065)));
		transitions1.add(new Internal<ICharPred, Character>(63, 69, new CharPred((char)0x0044)));
		transitions1.add(new Internal<ICharPred, Character>(105, 104, new CharPred((char)0x0067)));
		transitions1.add(new Internal<ICharPred, Character>(107, 106, new CharPred((char)0x0069)));
		transitions1.add(new Internal<ICharPred, Character>(104, 108, new CharPred((char)0x006B)));
		transitions1.add(new Internal<ICharPred, Character>(108, 109, new CharPred((char)0x006C)));
		transitions1.add(new Internal<ICharPred, Character>(109, 11, new CharPred((char)0x000A)));
		transitions1.add(new Internal<ICharPred, Character>(111, 110, new CharPred((char)0x006D)));
		transitions1.add(new Internal<ICharPred, Character>(110, 105, new CharPred((char)0x0068)));
		transitions1.add(new Internal<ICharPred, Character>(113, 112, new CharPred((char)0x006F)));
		transitions1.add(new Internal<ICharPred, Character>(114, 113, new CharPred((char)0x0070)));
		transitions1.add(new Internal<ICharPred, Character>(115, 114, new CharPred((char)0x0071)));
		transitions1.add(new Internal<ICharPred, Character>(78, 116, new CharPred((char)0x0073)));
		transitions1.add(new Internal<ICharPred, Character>(117, 1, new CharPred((char)0x0000)));
		transitions1.add(new Internal<ICharPred, Character>(118, 5, new CharPred((char)0x0004)));
		transitions1.add(new Internal<ICharPred, Character>(29, 115, new CharPred((char)0x0072)));
		transitions1.add(new Internal<ICharPred, Character>(13, 119, new CharPred((char)0x0076)));
		transitions1.add(new Internal<ICharPred, Character>(96, 98, new CharPred((char)0x0061)));
		transitions1.add(new Internal<ICharPred, Character>(19, 120, new CharPred((char)0x0077)));
		transitions1.add(new Internal<ICharPred, Character>(122, 121, new CharPred((char)0x0078)));
		transitions1.add(new Internal<ICharPred, Character>(121, 111, new CharPred((char)0x006E)));
		transitions1.add(new Internal<ICharPred, Character>(124, 123, new CharPred((char)0x007A)));
		transitions1.add(new Internal<ICharPred, Character>(123, 125, new CharPred((char)0x007C)));
		transitions1.add(new Internal<ICharPred, Character>(127, 126, new CharPred((char)0x007D)));
		transitions1.add(new Internal<ICharPred, Character>(126, 124, new CharPred((char)0x007B)));
		transitions1.add(new Internal<ICharPred, Character>(129, 128, new CharPred((char)0x007F)));
		transitions1.add(new Internal<ICharPred, Character>(128, 127, new CharPred((char)0x007E)));
		transitions1.add(new Internal<ICharPred, Character>(88, 130, new CharPred((char)0x0081)));
		transitions1.add(new Internal<ICharPred, Character>(130, 129, new CharPred((char)0x0080)));
		transitions1.add(new Internal<ICharPred, Character>(125, 131, new CharPred((char)0x0082)));
		transitions1.add(new Internal<ICharPred, Character>(131, 132, new CharPred((char)0x0083)));
		transitions1.add(new Internal<ICharPred, Character>(87, 117, new CharPred((char)0x0074)));
		transitions1.add(new Internal<ICharPred, Character>(134, 133, new CharPred((char)0x0084)));
		transitions1.add(new Internal<ICharPred, Character>(133, 107, new CharPred((char)0x006A)));
		transitions1.add(new Internal<ICharPred, Character>(136, 135, new CharPred((char)0x0086)));
		transitions1.add(new Internal<ICharPred, Character>(135, 137, new CharPred((char)0x0088)));
		transitions1.add(new Internal<ICharPred, Character>(2, 136, new CharPred((char)0x0087)));
		transitions1.add(new Internal<ICharPred, Character>(139, 138, new CharPred((char)0x0089)));
		transitions1.add(new Internal<ICharPred, Character>(138, 134, new CharPred((char)0x0085)));
		transitions1.add(new Internal<ICharPred, Character>(137, 140, new CharPred((char)0x008B)));
		transitions1.add(new Internal<ICharPred, Character>(140, 139, new CharPred((char)0x008A)));
		transitions1.add(new Internal<ICharPred, Character>(141, 122, new CharPred((char)0x0079)));
		transitions1.add(new Internal<ICharPred, Character>(142, 141, new CharPred((char)0x008C)));
		transitions1.add(new Internal<ICharPred, Character>(143, 142, new CharPred((char)0x008D)));
		transitions1.add(new Internal<ICharPred, Character>(144, 143, new CharPred((char)0x008E)));
		transitions1.add(new Internal<ICharPred, Character>(145, 144, new CharPred((char)0x008F)));
		transitions1.add(new Internal<ICharPred, Character>(146, 145, new CharPred((char)0x0090)));
		transitions1.add(new Internal<ICharPred, Character>(148, 147, new CharPred((char)0x0092)));
		transitions1.add(new Internal<ICharPred, Character>(132, 146, new CharPred((char)0x0091)));
		transitions1.add(new Internal<ICharPred, Character>(61, 103, new CharPred((char)0x0066)));
		transitions1.add(new Internal<ICharPred, Character>(61, 149, new CharPred((char)0x0094)));
		transitions1.add(new Internal<ICharPred, Character>(149, 102, new CharPred((char)0x0065)));
		transitions1.add(new Internal<ICharPred, Character>(150, 40, new CharPred((char)0x0027)));
		transitions1.add(new Internal<ICharPred, Character>(40, 56, new CharPred((char)0x0037)));
		transitions1.add(new Internal<ICharPred, Character>(26, 39, new CharPred((char)0x0026)));
		transitions1.add(new Internal<ICharPred, Character>(39, 150, new CharPred((char)0x0095)));
		transitions1.add(new Internal<ICharPred, Character>(39, 41, new CharPred((char)0x0028)));
		transitions1.add(new Internal<ICharPred, Character>(152, 151, new CharPred((char)0x0096)));
		transitions1.add(new Internal<ICharPred, Character>(153, 152, new CharPred((char)0x0097)));
		transitions1.add(new Internal<ICharPred, Character>(106, 153, new CharPred((char)0x0098)));
		transitions1.add(new Internal<ICharPred, Character>(155, 154, new CharPred((char)0x0099)));
		transitions1.add(new Internal<ICharPred, Character>(156, 155, new CharPred((char)0x009A)));
		transitions1.add(new Internal<ICharPred, Character>(157, 156, new CharPred((char)0x009B)));
		transitions1.add(new Internal<ICharPred, Character>(151, 157, new CharPred((char)0x009C)));
		transitions1.add(new Internal<ICharPred, Character>(158, 46, new CharPred((char)0x002D)));
		transitions1.add(new Internal<ICharPred, Character>(154, 158, new CharPred((char)0x009D)));
		transitions1.add(new Internal<ICharPred, Character>(160, 159, new CharPred((char)0x009E)));
		transitions1.add(new Internal<ICharPred, Character>(66, 161, new CharPred((char)0x00A0)));
		transitions1.add(new Internal<ICharPred, Character>(162, 71, new CharPred((char)0x0046)));
		transitions1.add(new Internal<ICharPred, Character>(159, 162, new CharPred((char)0x00A1)));
		transitions1.add(new Internal<ICharPred, Character>(161, 25, new CharPred((char)0x0018)));
		transitions1.add(new Internal<ICharPred, Character>(116, 160, new CharPred((char)0x009F)));
		transitions1.add(new Internal<ICharPred, Character>(102, 80, new CharPred((char)0x004F)));
		transitions1.add(new Internal<ICharPred, Character>(112, 118, new CharPred((char)0x0075)));
		transitions1.add(new Internal<ICharPred, Character>(163, 27, new CharPred((char)0x001A)));
		transitions1.add(new Internal<ICharPred, Character>(164, 163, new CharPred((char)0x00A2)));
		transitions1.add(new Internal<ICharPred, Character>(164, 38, new CharPred((char)0x0025)));
		transitions1.add(new Internal<ICharPred, Character>(165, 164, new CharPred((char)0x00A3)));
		transitions1.add(new Internal<ICharPred, Character>(147, 165, new CharPred((char)0x00A4)));
		transitions1.add(new Internal<ICharPred, Character>(166, 148, new CharPred((char)0x0093)));
		transitions1.add(new Internal<ICharPred, Character>(120, 166, new CharPred((char)0x00A5)));
		transitions1.add(new Internal<ICharPred, Character>(80, 62, new CharPred((char)0x003D)));
		transitions1.add(new Internal<ICharPred, Character>(80, 95, new CharPred((char)0x005E)));
		transitions1.add(new Internal<ICharPred, Character>(37, 35, new CharPred((char)0x0022)));
		transitions1.add(new Internal<ICharPred, Character>(42, 56, new CharPred((char)0x0037)));
		transitions1.add(new Internal<ICharPred, Character>(44, 42, new CharPred((char)0x0029)));

		// 2 goes here (it's still slow even without this one)...

		Collection<SVPAMove<ICharPred, Character>> transitions3 = new LinkedList<SVPAMove<ICharPred, Character>>();
		transitions3.add(new Internal<ICharPred, Character>(0, 0, allCharsExcept((char)0x000F, false)));
		transitions3.add(new Call<ICharPred, Character>(0, 0, 0, allCharsExcept((char)0x000F, false)));
		transitions3.add(new Return<ICharPred, Character>(0, 0, 0, allCharsExcept((char)0x000F, true)));

		Collection<SVPAMove<ICharPred, Character>> transitions4 = new LinkedList<SVPAMove<ICharPred, Character>>();
		transitions4.add(new Internal<ICharPred, Character>(0, 0, StdCharPred.TRUE));
		transitions4.add(new Call<ICharPred, Character>(0, 0, 0, StdCharPred.TRUE));
		transitions4.add(new Return<ICharPred, Character>(0, 0, 0, trueRetChar));
		transitions4.add(new Internal<ICharPred, Character>(0, 1, new CharPred((char)0x0016)));
		transitions4.add(new Internal<ICharPred, Character>(1, 1, StdCharPred.TRUE));
		transitions4.add(new Call<ICharPred, Character>(1, 1, 0, StdCharPred.TRUE));
		transitions4.add(new Return<ICharPred, Character>(1, 1, 0, trueRetChar));
		transitions4.add(new Internal<ICharPred, Character>(1, 2, new CharPred((char)0x0014)));
		transitions4.add(new Internal<ICharPred, Character>(2, 2, StdCharPred.TRUE));
		transitions4.add(new Call<ICharPred, Character>(2, 2, 0, StdCharPred.TRUE));
		transitions4.add(new Return<ICharPred, Character>(2, 2, 0, trueRetChar));

		Collection<SVPAMove<ICharPred, Character>> transitions5 = new LinkedList<SVPAMove<ICharPred, Character>>();
		transitions5.add(new Internal<ICharPred, Character>(0, 0, StdCharPred.TRUE));
		transitions5.add(new Call<ICharPred, Character>(0, 0, 0, StdCharPred.TRUE));
		transitions5.add(new Return<ICharPred, Character>(0, 0, 0, trueRetChar));
		transitions5.add(new Internal<ICharPred, Character>(0, 1, new CharPred((char)0x0050)));
		transitions5.add(new Internal<ICharPred, Character>(1, 1, StdCharPred.TRUE));
		transitions5.add(new Call<ICharPred, Character>(1, 1, 0, StdCharPred.TRUE));
		transitions5.add(new Return<ICharPred, Character>(1, 1, 0, trueRetChar));
		transitions5.add(new Internal<ICharPred, Character>(1, 2, new CharPred((char)0x0014)));
		transitions5.add(new Internal<ICharPred, Character>(2, 2, StdCharPred.TRUE));
		transitions5.add(new Call<ICharPred, Character>(2, 2, 0, StdCharPred.TRUE));
		transitions5.add(new Return<ICharPred, Character>(2, 2, 0, trueRetChar));

		SVPA<ICharPred, Character> svpa1 = SVPA.MkSVPA(transitions1, Arrays.asList(0), Arrays.asList(1, 2, 3, 4, 5, 6, 7, 8, 9, 10, 11, 12, 13, 14, 15, 16, 17, 18, 19, 20, 21, 22, 23, 24, 25, 26, 27, 28, 29, 30, 31, 32, 33, 34, 35, 36, 37, 38, 39, 40, 41, 42, 43, 44, 45, 46, 47, 48, 49, 50, 51, 52, 53, 54, 55, 56, 57, 58, 59, 60, 61, 62, 63, 64, 65, 66, 67, 68, 69, 70, 71, 72, 73, 74, 75, 76, 77, 78, 79, 80, 81, 82, 83, 84, 85, 86, 87, 88, 89, 90, 91, 92, 93, 94, 95, 96, 97, 98, 99, 100, 101, 102, 103, 104, 105, 106, 107, 108, 109, 110, 111, 112, 113, 114, 115, 116, 117, 118, 119, 120, 121, 122, 123, 124, 125, 126, 127, 128, 129, 130, 131, 132, 133, 134, 135, 136, 137, 138, 139, 140, 141, 142, 143, 144, 145, 146, 147, 148, 149, 150, 151, 152, 153, 154, 155, 156, 157, 158, 159, 160, 161, 162, 163, 164, 165, 166), ba);
		SVPA<ICharPred, Character> svpa3 = SVPA.MkSVPA(transitions3, Arrays.asList(0), Arrays.asList(0), ba);
		SVPA<ICharPred, Character> svpa4 = SVPA.MkSVPA(transitions4, Arrays.asList(0), Arrays.asList(2), ba);
		SVPA<ICharPred, Character> svpa5 = SVPA.MkSVPA(transitions5, Arrays.asList(0), Arrays.asList(2), ba);

		SVPA<ICharPred, Character> result = svpa1.intersectionWith(svpa3, ba);
		result = result.intersectionWith(svpa4, ba);
		result = result.intersectionWith(svpa5, ba);
		return result;
	}


	// Testing char SVPA importer
	@Test
	public void testSmallImport(){
		EqualitySolver ba = new EqualitySolver();
		SVPA<ICharPred, Character> cfgAutomaton = getCFGAutomata(ba);

		// TODO: how can we assert equality here?
		// For now: just make sure we don't get an exception
		try {
			ImportCharSVPA.importSVPA(cfgAutomaton.toString());
		} catch (Exception e) {
			e.printStackTrace();
			assertTrue(false);
		}
	}

	@Test
	public void testLargeImport(){
		try {
			SVPA<ICharPred, Character> bigAutomaton = getBigIntersection();

			// TODO: how can we assert equality here?
			// For now: just make sure we don't get an exception
			ImportCharSVPA.importSVPA(bigAutomaton.toString());
		} catch (Exception e) {
			e.printStackTrace();
			assertTrue(false);
		}
	}

	// slow intersection test (first_svpa_intersect is large)
	@Test
	public void testFileIntersectionImport(){
		try {
			SVPA<ICharPred, Character> first =
					ImportCharSVPA.importSVPA(new File(getClass().getClassLoader().getResource("first_svpa_intersect").getFile()));
			SVPA<ICharPred, Character> second =
					ImportCharSVPA.importSVPA(new File(getClass().getClassLoader().getResource("second_svpa_intersect").getFile()));
			SVPA<ICharPred, Character> third =
					ImportCharSVPA.importSVPA(new File(getClass().getClassLoader().getResource("third_svpa_intersect").getFile()));

			EqualitySolver ba = new EqualitySolver();
			SVPA<ICharPred, Character> result = first.intersectionWith(second, ba);
			result = result.intersectionWith(third, ba);
		} catch (Exception e) {
			e.printStackTrace();
			assertTrue(false);
		}
	}

}
=======
package test.SVPA;

import static org.junit.Assert.assertFalse;
import static org.junit.Assert.assertTrue;

import java.util.Arrays;
import java.util.Collection;
import java.util.LinkedList;
import java.util.List;

import org.junit.Test;
import org.sat4j.specs.TimeoutException;

import automata.AutomataException;
import automata.svpa.Call;
import automata.svpa.Internal;
import automata.svpa.Return;
import automata.svpa.SVPA;
import automata.svpa.SVPAMove;
import automata.svpa.TaggedSymbol;
import automata.svpa.TaggedSymbol.SymbolTag;
import theory.BooleanAlgebra;
import theory.characters.BinaryCharPred;
import theory.characters.CharPred;
import theory.characters.ICharPred;
import theory.characters.StdCharPred;
import theory.intervals.EqualitySolver;
import theory.intervals.UnaryCharIntervalSolver;

public class SVPAUnitTest {

	@Test
	public void testCreateDot() {
		autA.createDotFile("vpaA", "");
	}

	@Test
	public void testPropertiesAccessors() throws TimeoutException {
		assertTrue(autA.isDeterministic(ba));
		assertTrue(autA.stateCount == 2);
		assertTrue(autA.transitionCount == 6);
	}

	@Test
	public void testEmptyFull() {

		SVPA<ICharPred, Character> empty = SVPA.getEmptySVPA(ba);
		SVPA<ICharPred, Character> full = SVPA.getFullSVPA(ba);

		assertTrue(empty.isEmpty);
		assertFalse(full.isEmpty);
	}

	@Test
	public void testAccept() {
		assertTrue(autA.accepts(ab, ba));
		assertTrue(autA.accepts(anotb, ba));
		assertFalse(autA.accepts(notab, ba));
		assertFalse(autA.accepts(notanotb, ba));

		assertTrue(autB.accepts(ab, ba));
		assertFalse(autB.accepts(anotb, ba));
		assertTrue(autB.accepts(notab, ba));
		assertFalse(autB.accepts(notanotb, ba));
	}

	@Test
	public void testIntersectionWith() throws TimeoutException {

		// Compute intersection
		SVPA<ICharPred, Character> inters = autA.intersectionWith(autB, ba);

		assertTrue(inters.accepts(ab, ba));
		assertFalse(inters.accepts(anotb, ba));
		assertFalse(inters.accepts(notab, ba));
		assertFalse(inters.accepts(notanotb, ba));
	}
	
	@Test
	public void testUnion() {

		// Compute union
		SVPA<ICharPred, Character> inters = autA.unionWith(autB, ba);

		assertTrue(inters.accepts(ab, ba));
		assertTrue(inters.accepts(anotb, ba));
		assertTrue(inters.accepts(notab, ba));
		assertFalse(inters.accepts(notanotb, ba));
	}
			
	@Test
	public void testMkTotal() throws TimeoutException {
		
		SVPA<ICharPred, Character> totA = autA.mkTotal(ba);

		assertTrue(totA.accepts(ab, ba));
		assertTrue(totA.accepts(anotb, ba));
		assertFalse(totA.accepts(notab, ba));
		assertFalse(totA.accepts(notanotb, ba));

		assertTrue(totA.stateCount == autA.stateCount+1);
		assertTrue(totA.transitionCount == 21);
	}
	//
	// @Test
	// public void testComplement() {
	// try {
	// Context c = new Context();
	// Z3Provider<IntExpr> z3p = new Z3Provider<IntExpr>(c, c.IntSort());
	// BooleanAlgebra<Predicate<IntExpr>, IntExpr> ba = z3p;
	//
	// SVPA<Predicate<IntExpr>, IntExpr> autA = getSVPAa(c, ba);
	//
	// SVPA<Predicate<IntExpr>, IntExpr> complementA = autA
	// .complement(ba);
	//
	//
	//
	// SVPA<Predicate<IntExpr>, IntExpr> autB = getSVPAb(c, ba);
	//
	// SVPA<Predicate<IntExpr>, IntExpr> complementB= autB
	// .complement(ba);
	//
	// TaggedSymbol<IntExpr> c1 = new TaggedSymbol<IntExpr>(c.MkInt(1),
	// SymbolTag.Call);
	// TaggedSymbol<IntExpr> i1 = new TaggedSymbol<IntExpr>(c.MkInt(1),
	// SymbolTag.Internal);
	//
	// TaggedSymbol<IntExpr> c5 = new TaggedSymbol<IntExpr>(c.MkInt(5),
	// SymbolTag.Call);
	// TaggedSymbol<IntExpr> r5 = new TaggedSymbol<IntExpr>(c.MkInt(5),
	// SymbolTag.Return);
	// TaggedSymbol<IntExpr> r6 = new TaggedSymbol<IntExpr>(c.MkInt(6),
	// SymbolTag.Return);
	//
	// @SuppressWarnings("unchecked")
	// List<TaggedSymbol<IntExpr>> la = Arrays.asList(i1);
	// @SuppressWarnings("unchecked")
	// List<TaggedSymbol<IntExpr>> lb = Arrays.asList(c5,r6);
	// @SuppressWarnings("unchecked")
	// List<TaggedSymbol<IntExpr>> lab = Arrays.asList(c5,r5);
	// @SuppressWarnings("unchecked")
	// List<TaggedSymbol<IntExpr>> lnot = Arrays.asList(c1,r5);
	//
	//
	// assertTrue(autA.accepts(la, ba));
	// assertFalse(autA.accepts(lb, ba));
	// assertTrue(autA.accepts(lab, ba));
	// assertFalse(autA.accepts(lnot, ba));
	//
	// assertFalse(complementA.accepts(la, ba));
	// assertTrue(complementA.accepts(lb, ba));
	// assertFalse(complementA.accepts(lab, ba));
	// assertTrue(complementA.accepts(lnot, ba));
	//
	// assertFalse(autB.accepts(la, ba));
	// assertTrue(autB.accepts(lb, ba));
	// assertTrue(autB.accepts(lab, ba));
	// assertFalse(autB.accepts(lnot, ba));
	//
	// assertTrue(complementB.accepts(la, ba));
	// assertFalse(complementB.accepts(lb, ba));
	// assertFalse(complementB.accepts(lab, ba));
	// assertTrue(complementB.accepts(lnot, ba));
	//
	// } catch (Z3Exception e) {
	// System.out.print(e);
	// } catch (AutomataException e) {
	// System.out.print(e);
	// }
	// }
	//
	// @Test
	// public void testDeterminization() {
	// try {
	// Context c = new Context();
	// Z3Provider<IntExpr> z3p = new Z3Provider<IntExpr>(c, c.IntSort());
	// BooleanAlgebra<Predicate<IntExpr>, IntExpr> ba = z3p;
	//
	// SVPA<Predicate<IntExpr>, IntExpr> autA = getSVPAa(c, ba);
	//
	// SVPA<Predicate<IntExpr>, IntExpr> detA= autA
	// .determinize(ba);
	//
	// TaggedSymbol<IntExpr> c1 = new TaggedSymbol<IntExpr>(c.MkInt(1),
	// SymbolTag.Call);
	// TaggedSymbol<IntExpr> i1 = new TaggedSymbol<IntExpr>(c.MkInt(1),
	// SymbolTag.Internal);
	//
	// TaggedSymbol<IntExpr> c5 = new TaggedSymbol<IntExpr>(c.MkInt(5),
	// SymbolTag.Call);
	// TaggedSymbol<IntExpr> r5 = new TaggedSymbol<IntExpr>(c.MkInt(5),
	// SymbolTag.Return);
	// TaggedSymbol<IntExpr> r6 = new TaggedSymbol<IntExpr>(c.MkInt(6),
	// SymbolTag.Return);
	//
	// @SuppressWarnings("unchecked")
	// List<TaggedSymbol<IntExpr>> la = Arrays.asList(c5,i1,r5);
	// @SuppressWarnings("unchecked")
	// List<TaggedSymbol<IntExpr>> lb = Arrays.asList(c5,r6);
	// @SuppressWarnings("unchecked")
	// List<TaggedSymbol<IntExpr>> lab = Arrays.asList(c5,r5);
	// @SuppressWarnings("unchecked")
	// List<TaggedSymbol<IntExpr>> lnot = Arrays.asList(c1,r5);
	//
	//
	// assertTrue(autA.accepts(la, ba));
	// assertFalse(autA.accepts(lb, ba));
	// assertTrue(autA.accepts(lab, ba));
	// assertFalse(autA.accepts(lnot, ba));
	//
	// assertTrue(detA.accepts(la, ba));
	// assertFalse(detA.accepts(lb, ba));
	// assertTrue(detA.accepts(lab, ba));
	// assertFalse(detA.accepts(lnot, ba));
	//
	// } catch (Z3Exception e) {
	// System.out.print(e);
	// } catch (AutomataException e) {
	// System.out.print(e);
	// }
	// }
	//
	// @Test
	// public void testEpsilonRem() {
	// try {
	// Context c = new Context();
	// Z3Provider<IntExpr> z3p = new Z3Provider<IntExpr>(c, c.IntSort());
	// BooleanAlgebra<Predicate<IntExpr>, IntExpr> ba = z3p;
	//
	// SVPA<Predicate<IntExpr>, IntExpr> autA = getSVPAa(c, ba);
	//
	// SVPA<Predicate<IntExpr>, IntExpr> epsFree= autA
	// .removeEpsilonMoves(ba);
	//
	// TaggedSymbol<IntExpr> c1 = new TaggedSymbol<IntExpr>(c.MkInt(1),
	// SymbolTag.Call);
	// TaggedSymbol<IntExpr> i1 = new TaggedSymbol<IntExpr>(c.MkInt(1),
	// SymbolTag.Internal);
	//
	// TaggedSymbol<IntExpr> c5 = new TaggedSymbol<IntExpr>(c.MkInt(5),
	// SymbolTag.Call);
	// TaggedSymbol<IntExpr> r5 = new TaggedSymbol<IntExpr>(c.MkInt(5),
	// SymbolTag.Return);
	// TaggedSymbol<IntExpr> r6 = new TaggedSymbol<IntExpr>(c.MkInt(6),
	// SymbolTag.Return);
	//
	// @SuppressWarnings("unchecked")
	// List<TaggedSymbol<IntExpr>> la = Arrays.asList(i1);
	// @SuppressWarnings("unchecked")
	// List<TaggedSymbol<IntExpr>> lb = Arrays.asList(c5,r6);
	// @SuppressWarnings("unchecked")
	// List<TaggedSymbol<IntExpr>> lab = Arrays.asList(c5,r5);
	// @SuppressWarnings("unchecked")
	// List<TaggedSymbol<IntExpr>> lnot = Arrays.asList(c1,r5);
	//
	//
	// assertTrue(autA.accepts(la, ba));
	// assertFalse(autA.accepts(lb, ba));
	// assertTrue(autA.accepts(lab, ba));
	// assertFalse(autA.accepts(lnot, ba));
	//
	// assertTrue(epsFree.accepts(la, ba));
	// assertFalse(epsFree.accepts(lb, ba));
	// assertTrue(epsFree.accepts(lab, ba));
	// assertFalse(epsFree.accepts(lnot, ba));
	//
	// } catch (Z3Exception e) {
	// System.out.print(e);
	// } catch (AutomataException e) {
	// System.out.print(e);
	// }
	// }
	//
	//
	// @Test
	// public void testDiff() {
	// try {
	// Context c = new Context();
	// Z3Provider<IntExpr> z3p = new Z3Provider<IntExpr>(c, c.IntSort());
	// BooleanAlgebra<Predicate<IntExpr>, IntExpr> ba = z3p;
	//
	// SVPA<Predicate<IntExpr>, IntExpr> autA = getSVPAa(c, ba);
	//
	// SVPA<Predicate<IntExpr>, IntExpr> autB = getSVPAb(c, ba);
	//
	// SVPA<Predicate<IntExpr>, IntExpr> diff = autA
	// .minus(autB, z3p);
	//
	//
	// TaggedSymbol<IntExpr> c1 = new TaggedSymbol<IntExpr>(c.MkInt(1),
	// SymbolTag.Call);
	// TaggedSymbol<IntExpr> i1 = new TaggedSymbol<IntExpr>(c.MkInt(1),
	// SymbolTag.Internal);
	//
	// TaggedSymbol<IntExpr> c5 = new TaggedSymbol<IntExpr>(c.MkInt(5),
	// SymbolTag.Call);
	// TaggedSymbol<IntExpr> r5 = new TaggedSymbol<IntExpr>(c.MkInt(5),
	// SymbolTag.Return);
	// TaggedSymbol<IntExpr> r6 = new TaggedSymbol<IntExpr>(c.MkInt(6),
	// SymbolTag.Return);
	//
	// @SuppressWarnings("unchecked")
	// List<TaggedSymbol<IntExpr>> a = Arrays.asList(i1);
	// @SuppressWarnings("unchecked")
	// List<TaggedSymbol<IntExpr>> b = Arrays.asList(c5,r6);
	// @SuppressWarnings("unchecked")
	// List<TaggedSymbol<IntExpr>> ab = Arrays.asList(c5,r5);
	// @SuppressWarnings("unchecked")
	// List<TaggedSymbol<IntExpr>> notab = Arrays.asList(c1,r5);
	//
	// assertTrue(autA.accepts(a, ba));
	// assertFalse(autA.accepts(b, ba));
	// assertTrue(autA.accepts(ab, ba));
	// assertFalse(autA.accepts(notab, ba));
	//
	// assertTrue(autB.accepts(b, ba));
	// assertFalse(autB.accepts(a, ba));
	// assertTrue(autB.accepts(ab, ba));
	// assertFalse(autB.accepts(notab, ba));
	//
	// assertFalse(diff.accepts(ab, ba));
	// assertTrue(diff.accepts(a, ba));
	// assertFalse(diff.accepts(b, ba));
	// assertFalse(diff.accepts(notab, ba));
	//
	// } catch (Z3Exception e) {
	// System.out.print(e);
	// } catch (AutomataException e) {
	// System.out.print(e);
	// }
	// }
	//
	// @Test
	// public void testEquivalence() {
	// try {
	// Context c = new Context();
	// Z3Provider<IntExpr> z3p = new Z3Provider<IntExpr>(c, c.IntSort());
	// BooleanAlgebra<Predicate<IntExpr>, IntExpr> ba = z3p;
	//
	// SVPA<Predicate<IntExpr>, IntExpr> autA = getSVPAa(c, ba);
	//
	// SVPA<Predicate<IntExpr>, IntExpr> cA = autA
	// .complement(ba);
	//
	// SVPA<Predicate<IntExpr>, IntExpr> cUcA = autA
	// .unionWith(cA, ba);
	//
	// SVPA<Predicate<IntExpr>, IntExpr> ccA = cA
	// .complement(ba);
	//
	// SVPA<Predicate<IntExpr>, IntExpr> autB = getSVPAb(c, ba);
	//
	// SVPA<Predicate<IntExpr>, IntExpr> cB = autB
	// .complement(ba);
	//
	// SVPA<Predicate<IntExpr>, IntExpr> cUcB = autB
	// .unionWith(cB, ba);
	//
	//
	// SVPA<Predicate<IntExpr>, IntExpr> ccB = cB
	// .complement(ba);
	//
	// assertFalse(autA.isEquivalentTo(autB, ba));
	//
	// autA.createDotFile("a", "");
	// autA.removeEpsilonMoves(ba).createDotFile("ae", "");
	// autA.removeEpsilonMoves(ba).mkTotal(ba).createDotFile("at", "");
	// autA.createDotFile("a1", "");
	// autA.createDotFile("a1", "");
	// autA.minus(ccA, ba).createDotFile("diff1", "");
	// ccA.minus(autA, ba).createDotFile("diff2", "");
	//
	// cA.createDotFile("ca", "");
	// ccA.createDotFile("cca", "");
	//
	// assertTrue(autA.isEquivalentTo(ccA, ba));
	//
	// assertTrue(autB.isEquivalentTo(ccB, ba));
	//
	// assertTrue(autA.isEquivalentTo(autA.intersectionWith(autA, ba), ba));
	// assertTrue(SVPA.getEmptySVPA(ba).isEquivalentTo(autA.minus(autA, ba),
	// ba));
	//
	// assertTrue(cUcA.isEquivalentTo(SVPA.getFullSVPA(ba), ba));
	//
	// assertTrue(cUcB.isEquivalentTo(SVPA.getFullSVPA(ba), ba));
	// assertTrue(cUcB.isEquivalentTo(cUcA, ba));
	// assertFalse(autB.isEquivalentTo(autA, ba));
	//
	// } catch (Z3Exception e) {
	// System.out.print(e);
	// } catch (AutomataException e) {
	// System.out.print(e);
	// }
	// }
	//
	// @Test
	// public void testEpsRemove() {
	// try {
	// Context c = new Context();
	// Z3Provider<IntExpr> z3p = new Z3Provider<IntExpr>(c, c.IntSort());
	// BooleanAlgebra<Predicate<IntExpr>, IntExpr> ba = z3p;
	//
	// //First Automaton
	// SVPA<Predicate<IntExpr>, IntExpr> autA = getSVPAa(c, ba);
	//
	// //Second Automaton
	// SVPA<Predicate<IntExpr>, IntExpr> autAnoEps =
	// autA.removeEpsilonMoves(ba);
	//
	// assertFalse(autA.isEpsilonFree);
	// assertTrue(autAnoEps.isEpsilonFree);
	//
	// } catch (Z3Exception e) {
	// System.out.print(e);
	// } catch (AutomataException e) {
	// System.out.print(e);
	// }
	// }
	//
	// @Test
	// public void testGetWitness() {
	// try {
	// Context c = new Context();
	// Z3Provider<IntExpr> z3p = new Z3Provider<IntExpr>(c, c.IntSort());
	// BooleanAlgebra<Predicate<IntExpr>, IntExpr> ba = z3p;
	//
	// SVPA<Predicate<IntExpr>, IntExpr> autA = getSVPAa(c, ba);
	//
	// autA.getWitness(ba);
	//
	// } catch (Z3Exception e) {
	// System.out.print(e);
	// } catch (AutomataException e) {
	// System.out.print(e);
	// }
	// }
	//
	// @Test
	// public void testReachRem() {
	// try {
	// Context c = new Context();
	// Z3Provider<IntExpr> z3p = new Z3Provider<IntExpr>(c, c.IntSort());
	// BooleanAlgebra<Predicate<IntExpr>, IntExpr> ba = z3p;
	//
	// Predicate<IntExpr> geq0 = new Predicate<IntExpr>("x", c.MkGe(
	// (IntExpr) c.MkConst(c.MkSymbol("x"), c.IntSort()),
	// c.MkInt(0)), c.IntSort());
	//
	// Collection<SVPAMove<Predicate<IntExpr>, IntExpr>> transA = new
	// LinkedList<SVPAMove<Predicate<IntExpr>, IntExpr>>();
	// transA.add(new Call<Predicate<IntExpr>, IntExpr>(0,1,0,
	// geq0));
	//
	// transA.add(new Return<Predicate<IntExpr>, IntExpr>(1,2,0,
	// geq0));
	//
	// //First Automaton
	// SVPA<Predicate<IntExpr>, IntExpr> autA = SVPA.MkSVPA(transA,
	// Arrays.asList(0), Arrays.asList(2), ba);
	//
	// assertFalse(autA.isEmpty);
	//
	// } catch (Z3Exception e) {
	// System.out.print(e);
	// } catch (AutomataException e) {
	// System.out.print(e);
	// }
	// }

	// ---------------------------------------
	// Predicates
	// ---------------------------------------
	UnaryCharIntervalSolver uba = new UnaryCharIntervalSolver();
	EqualitySolver ba = new EqualitySolver();
	CharPred alpha = StdCharPred.LOWER_ALPHA;
	CharPred allAlpha = StdCharPred.ALPHA;
	CharPred a = new CharPred('a');
	CharPred num = StdCharPred.NUM;
	CharPred trueChar = StdCharPred.TRUE;
	CharPred comma = new CharPred(',');
	Integer onlyX = 1;
	BinaryCharPred equality = new BinaryCharPred(StdCharPred.TRUE, true);

	TaggedSymbol<Character> ca = new TaggedSymbol<>('a', SymbolTag.Call);
	TaggedSymbol<Character> ra = new TaggedSymbol<>('a', SymbolTag.Return);

	TaggedSymbol<Character> cb = new TaggedSymbol<Character>('b', SymbolTag.Call);
	TaggedSymbol<Character> rb = new TaggedSymbol<Character>('b', SymbolTag.Return);

	TaggedSymbol<Character> c1 = new TaggedSymbol<Character>('1', SymbolTag.Call);
	TaggedSymbol<Character> r1 = new TaggedSymbol<Character>('1', SymbolTag.Return);

	TaggedSymbol<Character> ia = new TaggedSymbol<Character>('a', SymbolTag.Internal);
	TaggedSymbol<Character> ib = new TaggedSymbol<Character>('b', SymbolTag.Internal);
	TaggedSymbol<Character> i1 = new TaggedSymbol<Character>('1', SymbolTag.Internal);

	List<TaggedSymbol<Character>> matchedAlpha = Arrays.asList(ca, ra);
	List<TaggedSymbol<Character>> unmatchedAlpha = Arrays.asList(ca, ca, rb, ra);
	List<TaggedSymbol<Character>> hasNum = Arrays.asList(c1, r1, ca);
	List<TaggedSymbol<Character>> internalAlpha = Arrays.asList(ia, ib);
	List<TaggedSymbol<Character>> internalNum = Arrays.asList(ia, ib, i1);

	List<TaggedSymbol<Character>> ab = Arrays.asList(cb, ia, rb);
	List<TaggedSymbol<Character>> notab = Arrays.asList(cb, ia);
	List<TaggedSymbol<Character>> anotb = Arrays.asList(cb, ib, ca, ra, rb);
	List<TaggedSymbol<Character>> notanotb = Arrays.asList(ca, ib);

	SVPA<ICharPred, Character> autA = getSVPAa(ba);
	SVPA<ICharPred, Character> autB = getSVPAb(ba);

	// Only accepts well-matched nested words of lower alphabetic chars
	private SVPA<ICharPred, Character> getSVPAa(BooleanAlgebra<ICharPred, Character> ba) {

		Collection<SVPAMove<ICharPred, Character>> transitions = new LinkedList<SVPAMove<ICharPred, Character>>();
		transitions.add(new Internal<ICharPred, Character>(0, 0, alpha));
		transitions.add(new Internal<ICharPred, Character>(1, 1, alpha));

		transitions.add(new Call<ICharPred, Character>(0, 1, 0, alpha));
		transitions.add(new Return<ICharPred, Character>(1, 0, 0, equality));
		transitions.add(new Call<ICharPred, Character>(1, 1, 1, alpha));
		transitions.add(new Return<ICharPred, Character>(1, 1, 1, equality));

		try {
			return SVPA.MkSVPA(transitions, Arrays.asList(0), Arrays.asList(0), ba);
		} catch (AutomataException e) {
			return null;
		} catch (TimeoutException e) {
			// TODO Auto-generated catch block
			e.printStackTrace();
			return null;
		}

	}

	// Contains a somewhere as internal doesn't care about other symbols
	private SVPA<ICharPred, Character> getSVPAb(BooleanAlgebra<ICharPred, Character> ba) {

		Collection<SVPAMove<ICharPred, Character>> transitions = new LinkedList<SVPAMove<ICharPred, Character>>();
		transitions.add(new Internal<ICharPred, Character>(0, 0, trueChar));
		transitions.add(new Internal<ICharPred, Character>(1, 1, trueChar));
		transitions.add(new Internal<ICharPred, Character>(0, 1, a));

		transitions.add(new Call<ICharPred, Character>(0, 0, 0, trueChar));
		transitions.add(new Return<ICharPred, Character>(0, 0, 0, trueChar));
		transitions.add(new Call<ICharPred, Character>(1, 1, 0, trueChar));
		transitions.add(new Return<ICharPred, Character>(1, 1, 0, trueChar));

		try {
			return SVPA.MkSVPA(transitions, Arrays.asList(0), Arrays.asList(1), ba);
		} catch (AutomataException e) {
			return null;
		} catch (TimeoutException e) {
			// TODO Auto-generated catch block
			e.printStackTrace();
			return null;
		}
	}

}
>>>>>>> ce49304b
<|MERGE_RESOLUTION|>--- conflicted
+++ resolved
@@ -1,4 +1,3 @@
-<<<<<<< HEAD
 package test.SVPA;
 
 import static org.junit.Assert.assertFalse;
@@ -14,6 +13,7 @@
 import org.apache.commons.lang3.tuple.ImmutablePair;
 
 import org.junit.Test;
+import org.sat4j.specs.TimeoutException;
 
 import automata.AutomataException;
 import automata.svpa.Call;
@@ -40,7 +40,7 @@
 	}
 
 	@Test
-	public void testPropertiesAccessors() {
+	public void testPropertiesAccessors() throws TimeoutException {
 		assertTrue(autA.isDeterministic(ba));
 		assertTrue(autA.stateCount == 2);
 		assertTrue(autA.transitionCount == 6);
@@ -70,7 +70,7 @@
 	}
 
 	@Test
-	public void testIntersectionWith() {
+	public void testIntersectionWith() throws TimeoutException {
 
 		// Compute intersection
 		SVPA<ICharPred, Character> inters = autA.intersectionWith(autB, ba);
@@ -94,7 +94,7 @@
 	}
 
 	@Test
-	public void testMkTotal() {
+	public void testMkTotal() throws TimeoutException {
 
 		SVPA<ICharPred, Character> totA = autA.mkTotal(ba);
 
@@ -533,12 +533,14 @@
 			return SVPA.MkSVPA(transitions, Arrays.asList(0), Arrays.asList(0), ba);
 		} catch (AutomataException e) {
 			return null;
+		} catch (TimeoutException e) {
+			return null;
 		}
 
 	}
 
 	// Contains a somewhere as internal doesn't care about other symbols
-	private SVPA<ICharPred, Character> getSVPAb(BooleanAlgebra<ICharPred, Character> ba) {
+	private SVPA<ICharPred, Character> getSVPAb(BooleanAlgebra<ICharPred, Character> ba){
 
 		Collection<SVPAMove<ICharPred, Character>> transitions = new LinkedList<SVPAMove<ICharPred, Character>>();
 		transitions.add(new Internal<ICharPred, Character>(0, 0, trueChar));
@@ -554,11 +556,13 @@
 			return SVPA.MkSVPA(transitions, Arrays.asList(0), Arrays.asList(1), ba);
 		} catch (AutomataException e) {
 			return null;
+		} catch (TimeoutException e) {
+			return null;
 		}
 	}
 
 	// Test from Peter Ohman
-	private SVPA<ICharPred, Character> getCFGAutomata(BooleanAlgebra<ICharPred, Character> ba){
+	private SVPA<ICharPred, Character> getCFGAutomata(BooleanAlgebra<ICharPred, Character> ba) {
 		Collection<SVPAMove<ICharPred, Character>> transitions = new LinkedList<SVPAMove<ICharPred, Character>>();
 
 		// extra state "0" is prior to the entry of "main"
@@ -582,6 +586,8 @@
 			return svpa;
 		} catch (AutomataException e) {
 			return null;
+		} catch (TimeoutException e) {
+			return null;
 		}
 	}
 
@@ -607,7 +613,7 @@
 
 	// Another test from Peter
 	@Test
-	public void testBigIntersection(){
+	public void testBigIntersection() throws TimeoutException{
 		try {
 			SVPA<ICharPred, Character> svpa = getBigIntersection();
 			assertFalse(svpa.isEmpty);
@@ -617,7 +623,7 @@
 		}
 	}
 
-	public SVPA<ICharPred, Character> getBigIntersection() throws AutomataException {
+	public SVPA<ICharPred, Character> getBigIntersection() throws AutomataException, TimeoutException {
 		EqualitySolver ba = new EqualitySolver();
 
 		Collection<SVPAMove<ICharPred, Character>> transitions1 = new LinkedList<SVPAMove<ICharPred, Character>>();
@@ -851,7 +857,7 @@
 
 	// Testing char SVPA importer
 	@Test
-	public void testSmallImport(){
+	public void testSmallImport() throws TimeoutException{
 		EqualitySolver ba = new EqualitySolver();
 		SVPA<ICharPred, Character> cfgAutomaton = getCFGAutomata(ba);
 
@@ -899,567 +905,4 @@
 		}
 	}
 
-}
-=======
-package test.SVPA;
-
-import static org.junit.Assert.assertFalse;
-import static org.junit.Assert.assertTrue;
-
-import java.util.Arrays;
-import java.util.Collection;
-import java.util.LinkedList;
-import java.util.List;
-
-import org.junit.Test;
-import org.sat4j.specs.TimeoutException;
-
-import automata.AutomataException;
-import automata.svpa.Call;
-import automata.svpa.Internal;
-import automata.svpa.Return;
-import automata.svpa.SVPA;
-import automata.svpa.SVPAMove;
-import automata.svpa.TaggedSymbol;
-import automata.svpa.TaggedSymbol.SymbolTag;
-import theory.BooleanAlgebra;
-import theory.characters.BinaryCharPred;
-import theory.characters.CharPred;
-import theory.characters.ICharPred;
-import theory.characters.StdCharPred;
-import theory.intervals.EqualitySolver;
-import theory.intervals.UnaryCharIntervalSolver;
-
-public class SVPAUnitTest {
-
-	@Test
-	public void testCreateDot() {
-		autA.createDotFile("vpaA", "");
-	}
-
-	@Test
-	public void testPropertiesAccessors() throws TimeoutException {
-		assertTrue(autA.isDeterministic(ba));
-		assertTrue(autA.stateCount == 2);
-		assertTrue(autA.transitionCount == 6);
-	}
-
-	@Test
-	public void testEmptyFull() {
-
-		SVPA<ICharPred, Character> empty = SVPA.getEmptySVPA(ba);
-		SVPA<ICharPred, Character> full = SVPA.getFullSVPA(ba);
-
-		assertTrue(empty.isEmpty);
-		assertFalse(full.isEmpty);
-	}
-
-	@Test
-	public void testAccept() {
-		assertTrue(autA.accepts(ab, ba));
-		assertTrue(autA.accepts(anotb, ba));
-		assertFalse(autA.accepts(notab, ba));
-		assertFalse(autA.accepts(notanotb, ba));
-
-		assertTrue(autB.accepts(ab, ba));
-		assertFalse(autB.accepts(anotb, ba));
-		assertTrue(autB.accepts(notab, ba));
-		assertFalse(autB.accepts(notanotb, ba));
-	}
-
-	@Test
-	public void testIntersectionWith() throws TimeoutException {
-
-		// Compute intersection
-		SVPA<ICharPred, Character> inters = autA.intersectionWith(autB, ba);
-
-		assertTrue(inters.accepts(ab, ba));
-		assertFalse(inters.accepts(anotb, ba));
-		assertFalse(inters.accepts(notab, ba));
-		assertFalse(inters.accepts(notanotb, ba));
-	}
-	
-	@Test
-	public void testUnion() {
-
-		// Compute union
-		SVPA<ICharPred, Character> inters = autA.unionWith(autB, ba);
-
-		assertTrue(inters.accepts(ab, ba));
-		assertTrue(inters.accepts(anotb, ba));
-		assertTrue(inters.accepts(notab, ba));
-		assertFalse(inters.accepts(notanotb, ba));
-	}
-			
-	@Test
-	public void testMkTotal() throws TimeoutException {
-		
-		SVPA<ICharPred, Character> totA = autA.mkTotal(ba);
-
-		assertTrue(totA.accepts(ab, ba));
-		assertTrue(totA.accepts(anotb, ba));
-		assertFalse(totA.accepts(notab, ba));
-		assertFalse(totA.accepts(notanotb, ba));
-
-		assertTrue(totA.stateCount == autA.stateCount+1);
-		assertTrue(totA.transitionCount == 21);
-	}
-	//
-	// @Test
-	// public void testComplement() {
-	// try {
-	// Context c = new Context();
-	// Z3Provider<IntExpr> z3p = new Z3Provider<IntExpr>(c, c.IntSort());
-	// BooleanAlgebra<Predicate<IntExpr>, IntExpr> ba = z3p;
-	//
-	// SVPA<Predicate<IntExpr>, IntExpr> autA = getSVPAa(c, ba);
-	//
-	// SVPA<Predicate<IntExpr>, IntExpr> complementA = autA
-	// .complement(ba);
-	//
-	//
-	//
-	// SVPA<Predicate<IntExpr>, IntExpr> autB = getSVPAb(c, ba);
-	//
-	// SVPA<Predicate<IntExpr>, IntExpr> complementB= autB
-	// .complement(ba);
-	//
-	// TaggedSymbol<IntExpr> c1 = new TaggedSymbol<IntExpr>(c.MkInt(1),
-	// SymbolTag.Call);
-	// TaggedSymbol<IntExpr> i1 = new TaggedSymbol<IntExpr>(c.MkInt(1),
-	// SymbolTag.Internal);
-	//
-	// TaggedSymbol<IntExpr> c5 = new TaggedSymbol<IntExpr>(c.MkInt(5),
-	// SymbolTag.Call);
-	// TaggedSymbol<IntExpr> r5 = new TaggedSymbol<IntExpr>(c.MkInt(5),
-	// SymbolTag.Return);
-	// TaggedSymbol<IntExpr> r6 = new TaggedSymbol<IntExpr>(c.MkInt(6),
-	// SymbolTag.Return);
-	//
-	// @SuppressWarnings("unchecked")
-	// List<TaggedSymbol<IntExpr>> la = Arrays.asList(i1);
-	// @SuppressWarnings("unchecked")
-	// List<TaggedSymbol<IntExpr>> lb = Arrays.asList(c5,r6);
-	// @SuppressWarnings("unchecked")
-	// List<TaggedSymbol<IntExpr>> lab = Arrays.asList(c5,r5);
-	// @SuppressWarnings("unchecked")
-	// List<TaggedSymbol<IntExpr>> lnot = Arrays.asList(c1,r5);
-	//
-	//
-	// assertTrue(autA.accepts(la, ba));
-	// assertFalse(autA.accepts(lb, ba));
-	// assertTrue(autA.accepts(lab, ba));
-	// assertFalse(autA.accepts(lnot, ba));
-	//
-	// assertFalse(complementA.accepts(la, ba));
-	// assertTrue(complementA.accepts(lb, ba));
-	// assertFalse(complementA.accepts(lab, ba));
-	// assertTrue(complementA.accepts(lnot, ba));
-	//
-	// assertFalse(autB.accepts(la, ba));
-	// assertTrue(autB.accepts(lb, ba));
-	// assertTrue(autB.accepts(lab, ba));
-	// assertFalse(autB.accepts(lnot, ba));
-	//
-	// assertTrue(complementB.accepts(la, ba));
-	// assertFalse(complementB.accepts(lb, ba));
-	// assertFalse(complementB.accepts(lab, ba));
-	// assertTrue(complementB.accepts(lnot, ba));
-	//
-	// } catch (Z3Exception e) {
-	// System.out.print(e);
-	// } catch (AutomataException e) {
-	// System.out.print(e);
-	// }
-	// }
-	//
-	// @Test
-	// public void testDeterminization() {
-	// try {
-	// Context c = new Context();
-	// Z3Provider<IntExpr> z3p = new Z3Provider<IntExpr>(c, c.IntSort());
-	// BooleanAlgebra<Predicate<IntExpr>, IntExpr> ba = z3p;
-	//
-	// SVPA<Predicate<IntExpr>, IntExpr> autA = getSVPAa(c, ba);
-	//
-	// SVPA<Predicate<IntExpr>, IntExpr> detA= autA
-	// .determinize(ba);
-	//
-	// TaggedSymbol<IntExpr> c1 = new TaggedSymbol<IntExpr>(c.MkInt(1),
-	// SymbolTag.Call);
-	// TaggedSymbol<IntExpr> i1 = new TaggedSymbol<IntExpr>(c.MkInt(1),
-	// SymbolTag.Internal);
-	//
-	// TaggedSymbol<IntExpr> c5 = new TaggedSymbol<IntExpr>(c.MkInt(5),
-	// SymbolTag.Call);
-	// TaggedSymbol<IntExpr> r5 = new TaggedSymbol<IntExpr>(c.MkInt(5),
-	// SymbolTag.Return);
-	// TaggedSymbol<IntExpr> r6 = new TaggedSymbol<IntExpr>(c.MkInt(6),
-	// SymbolTag.Return);
-	//
-	// @SuppressWarnings("unchecked")
-	// List<TaggedSymbol<IntExpr>> la = Arrays.asList(c5,i1,r5);
-	// @SuppressWarnings("unchecked")
-	// List<TaggedSymbol<IntExpr>> lb = Arrays.asList(c5,r6);
-	// @SuppressWarnings("unchecked")
-	// List<TaggedSymbol<IntExpr>> lab = Arrays.asList(c5,r5);
-	// @SuppressWarnings("unchecked")
-	// List<TaggedSymbol<IntExpr>> lnot = Arrays.asList(c1,r5);
-	//
-	//
-	// assertTrue(autA.accepts(la, ba));
-	// assertFalse(autA.accepts(lb, ba));
-	// assertTrue(autA.accepts(lab, ba));
-	// assertFalse(autA.accepts(lnot, ba));
-	//
-	// assertTrue(detA.accepts(la, ba));
-	// assertFalse(detA.accepts(lb, ba));
-	// assertTrue(detA.accepts(lab, ba));
-	// assertFalse(detA.accepts(lnot, ba));
-	//
-	// } catch (Z3Exception e) {
-	// System.out.print(e);
-	// } catch (AutomataException e) {
-	// System.out.print(e);
-	// }
-	// }
-	//
-	// @Test
-	// public void testEpsilonRem() {
-	// try {
-	// Context c = new Context();
-	// Z3Provider<IntExpr> z3p = new Z3Provider<IntExpr>(c, c.IntSort());
-	// BooleanAlgebra<Predicate<IntExpr>, IntExpr> ba = z3p;
-	//
-	// SVPA<Predicate<IntExpr>, IntExpr> autA = getSVPAa(c, ba);
-	//
-	// SVPA<Predicate<IntExpr>, IntExpr> epsFree= autA
-	// .removeEpsilonMoves(ba);
-	//
-	// TaggedSymbol<IntExpr> c1 = new TaggedSymbol<IntExpr>(c.MkInt(1),
-	// SymbolTag.Call);
-	// TaggedSymbol<IntExpr> i1 = new TaggedSymbol<IntExpr>(c.MkInt(1),
-	// SymbolTag.Internal);
-	//
-	// TaggedSymbol<IntExpr> c5 = new TaggedSymbol<IntExpr>(c.MkInt(5),
-	// SymbolTag.Call);
-	// TaggedSymbol<IntExpr> r5 = new TaggedSymbol<IntExpr>(c.MkInt(5),
-	// SymbolTag.Return);
-	// TaggedSymbol<IntExpr> r6 = new TaggedSymbol<IntExpr>(c.MkInt(6),
-	// SymbolTag.Return);
-	//
-	// @SuppressWarnings("unchecked")
-	// List<TaggedSymbol<IntExpr>> la = Arrays.asList(i1);
-	// @SuppressWarnings("unchecked")
-	// List<TaggedSymbol<IntExpr>> lb = Arrays.asList(c5,r6);
-	// @SuppressWarnings("unchecked")
-	// List<TaggedSymbol<IntExpr>> lab = Arrays.asList(c5,r5);
-	// @SuppressWarnings("unchecked")
-	// List<TaggedSymbol<IntExpr>> lnot = Arrays.asList(c1,r5);
-	//
-	//
-	// assertTrue(autA.accepts(la, ba));
-	// assertFalse(autA.accepts(lb, ba));
-	// assertTrue(autA.accepts(lab, ba));
-	// assertFalse(autA.accepts(lnot, ba));
-	//
-	// assertTrue(epsFree.accepts(la, ba));
-	// assertFalse(epsFree.accepts(lb, ba));
-	// assertTrue(epsFree.accepts(lab, ba));
-	// assertFalse(epsFree.accepts(lnot, ba));
-	//
-	// } catch (Z3Exception e) {
-	// System.out.print(e);
-	// } catch (AutomataException e) {
-	// System.out.print(e);
-	// }
-	// }
-	//
-	//
-	// @Test
-	// public void testDiff() {
-	// try {
-	// Context c = new Context();
-	// Z3Provider<IntExpr> z3p = new Z3Provider<IntExpr>(c, c.IntSort());
-	// BooleanAlgebra<Predicate<IntExpr>, IntExpr> ba = z3p;
-	//
-	// SVPA<Predicate<IntExpr>, IntExpr> autA = getSVPAa(c, ba);
-	//
-	// SVPA<Predicate<IntExpr>, IntExpr> autB = getSVPAb(c, ba);
-	//
-	// SVPA<Predicate<IntExpr>, IntExpr> diff = autA
-	// .minus(autB, z3p);
-	//
-	//
-	// TaggedSymbol<IntExpr> c1 = new TaggedSymbol<IntExpr>(c.MkInt(1),
-	// SymbolTag.Call);
-	// TaggedSymbol<IntExpr> i1 = new TaggedSymbol<IntExpr>(c.MkInt(1),
-	// SymbolTag.Internal);
-	//
-	// TaggedSymbol<IntExpr> c5 = new TaggedSymbol<IntExpr>(c.MkInt(5),
-	// SymbolTag.Call);
-	// TaggedSymbol<IntExpr> r5 = new TaggedSymbol<IntExpr>(c.MkInt(5),
-	// SymbolTag.Return);
-	// TaggedSymbol<IntExpr> r6 = new TaggedSymbol<IntExpr>(c.MkInt(6),
-	// SymbolTag.Return);
-	//
-	// @SuppressWarnings("unchecked")
-	// List<TaggedSymbol<IntExpr>> a = Arrays.asList(i1);
-	// @SuppressWarnings("unchecked")
-	// List<TaggedSymbol<IntExpr>> b = Arrays.asList(c5,r6);
-	// @SuppressWarnings("unchecked")
-	// List<TaggedSymbol<IntExpr>> ab = Arrays.asList(c5,r5);
-	// @SuppressWarnings("unchecked")
-	// List<TaggedSymbol<IntExpr>> notab = Arrays.asList(c1,r5);
-	//
-	// assertTrue(autA.accepts(a, ba));
-	// assertFalse(autA.accepts(b, ba));
-	// assertTrue(autA.accepts(ab, ba));
-	// assertFalse(autA.accepts(notab, ba));
-	//
-	// assertTrue(autB.accepts(b, ba));
-	// assertFalse(autB.accepts(a, ba));
-	// assertTrue(autB.accepts(ab, ba));
-	// assertFalse(autB.accepts(notab, ba));
-	//
-	// assertFalse(diff.accepts(ab, ba));
-	// assertTrue(diff.accepts(a, ba));
-	// assertFalse(diff.accepts(b, ba));
-	// assertFalse(diff.accepts(notab, ba));
-	//
-	// } catch (Z3Exception e) {
-	// System.out.print(e);
-	// } catch (AutomataException e) {
-	// System.out.print(e);
-	// }
-	// }
-	//
-	// @Test
-	// public void testEquivalence() {
-	// try {
-	// Context c = new Context();
-	// Z3Provider<IntExpr> z3p = new Z3Provider<IntExpr>(c, c.IntSort());
-	// BooleanAlgebra<Predicate<IntExpr>, IntExpr> ba = z3p;
-	//
-	// SVPA<Predicate<IntExpr>, IntExpr> autA = getSVPAa(c, ba);
-	//
-	// SVPA<Predicate<IntExpr>, IntExpr> cA = autA
-	// .complement(ba);
-	//
-	// SVPA<Predicate<IntExpr>, IntExpr> cUcA = autA
-	// .unionWith(cA, ba);
-	//
-	// SVPA<Predicate<IntExpr>, IntExpr> ccA = cA
-	// .complement(ba);
-	//
-	// SVPA<Predicate<IntExpr>, IntExpr> autB = getSVPAb(c, ba);
-	//
-	// SVPA<Predicate<IntExpr>, IntExpr> cB = autB
-	// .complement(ba);
-	//
-	// SVPA<Predicate<IntExpr>, IntExpr> cUcB = autB
-	// .unionWith(cB, ba);
-	//
-	//
-	// SVPA<Predicate<IntExpr>, IntExpr> ccB = cB
-	// .complement(ba);
-	//
-	// assertFalse(autA.isEquivalentTo(autB, ba));
-	//
-	// autA.createDotFile("a", "");
-	// autA.removeEpsilonMoves(ba).createDotFile("ae", "");
-	// autA.removeEpsilonMoves(ba).mkTotal(ba).createDotFile("at", "");
-	// autA.createDotFile("a1", "");
-	// autA.createDotFile("a1", "");
-	// autA.minus(ccA, ba).createDotFile("diff1", "");
-	// ccA.minus(autA, ba).createDotFile("diff2", "");
-	//
-	// cA.createDotFile("ca", "");
-	// ccA.createDotFile("cca", "");
-	//
-	// assertTrue(autA.isEquivalentTo(ccA, ba));
-	//
-	// assertTrue(autB.isEquivalentTo(ccB, ba));
-	//
-	// assertTrue(autA.isEquivalentTo(autA.intersectionWith(autA, ba), ba));
-	// assertTrue(SVPA.getEmptySVPA(ba).isEquivalentTo(autA.minus(autA, ba),
-	// ba));
-	//
-	// assertTrue(cUcA.isEquivalentTo(SVPA.getFullSVPA(ba), ba));
-	//
-	// assertTrue(cUcB.isEquivalentTo(SVPA.getFullSVPA(ba), ba));
-	// assertTrue(cUcB.isEquivalentTo(cUcA, ba));
-	// assertFalse(autB.isEquivalentTo(autA, ba));
-	//
-	// } catch (Z3Exception e) {
-	// System.out.print(e);
-	// } catch (AutomataException e) {
-	// System.out.print(e);
-	// }
-	// }
-	//
-	// @Test
-	// public void testEpsRemove() {
-	// try {
-	// Context c = new Context();
-	// Z3Provider<IntExpr> z3p = new Z3Provider<IntExpr>(c, c.IntSort());
-	// BooleanAlgebra<Predicate<IntExpr>, IntExpr> ba = z3p;
-	//
-	// //First Automaton
-	// SVPA<Predicate<IntExpr>, IntExpr> autA = getSVPAa(c, ba);
-	//
-	// //Second Automaton
-	// SVPA<Predicate<IntExpr>, IntExpr> autAnoEps =
-	// autA.removeEpsilonMoves(ba);
-	//
-	// assertFalse(autA.isEpsilonFree);
-	// assertTrue(autAnoEps.isEpsilonFree);
-	//
-	// } catch (Z3Exception e) {
-	// System.out.print(e);
-	// } catch (AutomataException e) {
-	// System.out.print(e);
-	// }
-	// }
-	//
-	// @Test
-	// public void testGetWitness() {
-	// try {
-	// Context c = new Context();
-	// Z3Provider<IntExpr> z3p = new Z3Provider<IntExpr>(c, c.IntSort());
-	// BooleanAlgebra<Predicate<IntExpr>, IntExpr> ba = z3p;
-	//
-	// SVPA<Predicate<IntExpr>, IntExpr> autA = getSVPAa(c, ba);
-	//
-	// autA.getWitness(ba);
-	//
-	// } catch (Z3Exception e) {
-	// System.out.print(e);
-	// } catch (AutomataException e) {
-	// System.out.print(e);
-	// }
-	// }
-	//
-	// @Test
-	// public void testReachRem() {
-	// try {
-	// Context c = new Context();
-	// Z3Provider<IntExpr> z3p = new Z3Provider<IntExpr>(c, c.IntSort());
-	// BooleanAlgebra<Predicate<IntExpr>, IntExpr> ba = z3p;
-	//
-	// Predicate<IntExpr> geq0 = new Predicate<IntExpr>("x", c.MkGe(
-	// (IntExpr) c.MkConst(c.MkSymbol("x"), c.IntSort()),
-	// c.MkInt(0)), c.IntSort());
-	//
-	// Collection<SVPAMove<Predicate<IntExpr>, IntExpr>> transA = new
-	// LinkedList<SVPAMove<Predicate<IntExpr>, IntExpr>>();
-	// transA.add(new Call<Predicate<IntExpr>, IntExpr>(0,1,0,
-	// geq0));
-	//
-	// transA.add(new Return<Predicate<IntExpr>, IntExpr>(1,2,0,
-	// geq0));
-	//
-	// //First Automaton
-	// SVPA<Predicate<IntExpr>, IntExpr> autA = SVPA.MkSVPA(transA,
-	// Arrays.asList(0), Arrays.asList(2), ba);
-	//
-	// assertFalse(autA.isEmpty);
-	//
-	// } catch (Z3Exception e) {
-	// System.out.print(e);
-	// } catch (AutomataException e) {
-	// System.out.print(e);
-	// }
-	// }
-
-	// ---------------------------------------
-	// Predicates
-	// ---------------------------------------
-	UnaryCharIntervalSolver uba = new UnaryCharIntervalSolver();
-	EqualitySolver ba = new EqualitySolver();
-	CharPred alpha = StdCharPred.LOWER_ALPHA;
-	CharPred allAlpha = StdCharPred.ALPHA;
-	CharPred a = new CharPred('a');
-	CharPred num = StdCharPred.NUM;
-	CharPred trueChar = StdCharPred.TRUE;
-	CharPred comma = new CharPred(',');
-	Integer onlyX = 1;
-	BinaryCharPred equality = new BinaryCharPred(StdCharPred.TRUE, true);
-
-	TaggedSymbol<Character> ca = new TaggedSymbol<>('a', SymbolTag.Call);
-	TaggedSymbol<Character> ra = new TaggedSymbol<>('a', SymbolTag.Return);
-
-	TaggedSymbol<Character> cb = new TaggedSymbol<Character>('b', SymbolTag.Call);
-	TaggedSymbol<Character> rb = new TaggedSymbol<Character>('b', SymbolTag.Return);
-
-	TaggedSymbol<Character> c1 = new TaggedSymbol<Character>('1', SymbolTag.Call);
-	TaggedSymbol<Character> r1 = new TaggedSymbol<Character>('1', SymbolTag.Return);
-
-	TaggedSymbol<Character> ia = new TaggedSymbol<Character>('a', SymbolTag.Internal);
-	TaggedSymbol<Character> ib = new TaggedSymbol<Character>('b', SymbolTag.Internal);
-	TaggedSymbol<Character> i1 = new TaggedSymbol<Character>('1', SymbolTag.Internal);
-
-	List<TaggedSymbol<Character>> matchedAlpha = Arrays.asList(ca, ra);
-	List<TaggedSymbol<Character>> unmatchedAlpha = Arrays.asList(ca, ca, rb, ra);
-	List<TaggedSymbol<Character>> hasNum = Arrays.asList(c1, r1, ca);
-	List<TaggedSymbol<Character>> internalAlpha = Arrays.asList(ia, ib);
-	List<TaggedSymbol<Character>> internalNum = Arrays.asList(ia, ib, i1);
-
-	List<TaggedSymbol<Character>> ab = Arrays.asList(cb, ia, rb);
-	List<TaggedSymbol<Character>> notab = Arrays.asList(cb, ia);
-	List<TaggedSymbol<Character>> anotb = Arrays.asList(cb, ib, ca, ra, rb);
-	List<TaggedSymbol<Character>> notanotb = Arrays.asList(ca, ib);
-
-	SVPA<ICharPred, Character> autA = getSVPAa(ba);
-	SVPA<ICharPred, Character> autB = getSVPAb(ba);
-
-	// Only accepts well-matched nested words of lower alphabetic chars
-	private SVPA<ICharPred, Character> getSVPAa(BooleanAlgebra<ICharPred, Character> ba) {
-
-		Collection<SVPAMove<ICharPred, Character>> transitions = new LinkedList<SVPAMove<ICharPred, Character>>();
-		transitions.add(new Internal<ICharPred, Character>(0, 0, alpha));
-		transitions.add(new Internal<ICharPred, Character>(1, 1, alpha));
-
-		transitions.add(new Call<ICharPred, Character>(0, 1, 0, alpha));
-		transitions.add(new Return<ICharPred, Character>(1, 0, 0, equality));
-		transitions.add(new Call<ICharPred, Character>(1, 1, 1, alpha));
-		transitions.add(new Return<ICharPred, Character>(1, 1, 1, equality));
-
-		try {
-			return SVPA.MkSVPA(transitions, Arrays.asList(0), Arrays.asList(0), ba);
-		} catch (AutomataException e) {
-			return null;
-		} catch (TimeoutException e) {
-			// TODO Auto-generated catch block
-			e.printStackTrace();
-			return null;
-		}
-
-	}
-
-	// Contains a somewhere as internal doesn't care about other symbols
-	private SVPA<ICharPred, Character> getSVPAb(BooleanAlgebra<ICharPred, Character> ba) {
-
-		Collection<SVPAMove<ICharPred, Character>> transitions = new LinkedList<SVPAMove<ICharPred, Character>>();
-		transitions.add(new Internal<ICharPred, Character>(0, 0, trueChar));
-		transitions.add(new Internal<ICharPred, Character>(1, 1, trueChar));
-		transitions.add(new Internal<ICharPred, Character>(0, 1, a));
-
-		transitions.add(new Call<ICharPred, Character>(0, 0, 0, trueChar));
-		transitions.add(new Return<ICharPred, Character>(0, 0, 0, trueChar));
-		transitions.add(new Call<ICharPred, Character>(1, 1, 0, trueChar));
-		transitions.add(new Return<ICharPred, Character>(1, 1, 0, trueChar));
-
-		try {
-			return SVPA.MkSVPA(transitions, Arrays.asList(0), Arrays.asList(1), ba);
-		} catch (AutomataException e) {
-			return null;
-		} catch (TimeoutException e) {
-			// TODO Auto-generated catch block
-			e.printStackTrace();
-			return null;
-		}
-	}
-
-}
->>>>>>> ce49304b
+}