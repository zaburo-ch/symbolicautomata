--- conflicted
+++ resolved
@@ -1,4 +1,3 @@
-<<<<<<< HEAD
 package test.SVPA;
 
 import static org.junit.Assert.assertFalse;
@@ -550,674 +549,4 @@
 		}
 	}
 
-}
-=======
-package test.SVPA;
-
-
-
-public class SVPAUnitTest {
-
-//	@Test
-//	public void testCreateDot() {
-//		try {
-//			Context c = new Context();
-//			Z3Provider<IntExpr> z3p = new Z3Provider<IntExpr>(c, c.IntSort());
-//			BooleanAlgebra<Predicate<IntExpr>, IntExpr> ba = z3p;			
-//
-//			getSVPAa(c, ba).createDotFile("vpaA", "");
-//			getSVPAb(c, ba).createDotFile("vpaB", "");		
-//
-//		} catch (Z3Exception e) {
-//			System.out.print(e);
-//		} catch (AutomataException e) {
-//			System.out.print(e);
-//		}
-//	}
-//
-//	@Test
-//	public void testMkSVPA() {
-//		try {
-//			Context c = new Context();
-//			Z3Provider<IntExpr> z3p = new Z3Provider<IntExpr>(c, c.IntSort());
-//			BooleanAlgebra<Predicate<IntExpr>, IntExpr> ba = z3p;			
-//
-//			SVPA<Predicate<IntExpr>, IntExpr> autA = getSVPAa(c, ba);
-//
-////			assertTrue(autA.isDeterministic);
-//			assertTrue(autA.stateCount == 2);
-////			assertTrue(autA.transitionCount == 1);
-//
-//		} catch (Z3Exception e) {
-//			System.out.print(e);
-//		} catch (AutomataException e) {
-//			System.out.print(e);
-//		}
-//	}
-//	
-//	@Test
-//	public void testEmptyFull() {
-//		try {
-//			Context c = new Context();
-//			Z3Provider<IntExpr> z3p = new Z3Provider<IntExpr>(c, c.IntSort());
-//			BooleanAlgebra<Predicate<IntExpr>, IntExpr> ba = z3p;
-//
-//			SVPA<Predicate<IntExpr>, IntExpr> empty = SVPA.getEmptySVPA(ba);	
-//			SVPA<Predicate<IntExpr>, IntExpr> full = SVPA.getFullSVPA(ba);	
-//
-//
-//			boolean check = empty.createDotFile("emptysvpa", "");
-//			check = full.createDotFile("fullsvpa", "");
-//			
-//			assertTrue(check);
-//
-//		} catch (Z3Exception e) {
-//			System.out.print(e);
-//		}
-//	}
-//	
-//	@Test
-//	public void testAccept() {
-//
-//		try {
-//			Context c = new Context();
-//			Z3Provider<IntExpr> z3p = new Z3Provider<IntExpr>(c, c.IntSort());
-//			BooleanAlgebra<Predicate<IntExpr>, IntExpr> ba = z3p;
-//
-//			SVPA<Predicate<IntExpr>, IntExpr> autA = getSVPAa(c, ba);
-//			
-//			TaggedSymbol<IntExpr> c1 = new TaggedSymbol<IntExpr>(c.MkInt(1), SymbolTag.Call);
-////			TaggedSymbol<IntExpr> c2 = new TaggedSymbol<IntExpr>(c.MkInt(2), SymbolTag.Call);
-//			TaggedSymbol<IntExpr> r1 = new TaggedSymbol<IntExpr>(c.MkInt(1), SymbolTag.Return);
-////			TaggedSymbol<IntExpr> r2 = new TaggedSymbol<IntExpr>(c.MkInt(2), SymbolTag.Return);
-////			TaggedSymbol<IntExpr> i1 = new TaggedSymbol<IntExpr>(c.MkInt(1), SymbolTag.Internal);
-////			TaggedSymbol<IntExpr> i2 = new TaggedSymbol<IntExpr>(c.MkInt(2), SymbolTag.Internal);
-////			TaggedSymbol<IntExpr> rb = new TaggedSymbol<IntExpr>(c.MkInt(4), SymbolTag.Return);
-//			
-//			TaggedSymbol<IntExpr> c5 = new TaggedSymbol<IntExpr>(c.MkInt(5), SymbolTag.Call);
-//			TaggedSymbol<IntExpr> r5 = new TaggedSymbol<IntExpr>(c.MkInt(5), SymbolTag.Return);
-//			
-//			@SuppressWarnings("unchecked")
-//			List<TaggedSymbol<IntExpr>> input1 = Arrays.asList(c1,r1); 						
-//			@SuppressWarnings("unchecked")
-//			List<TaggedSymbol<IntExpr>> input2 = Arrays.asList(r5,c5,r5);
-//			@SuppressWarnings("unchecked")
-//			List<TaggedSymbol<IntExpr>> input3 = Arrays.asList(r1,c1,c1,r1);
-//			@SuppressWarnings("unchecked")
-//			List<TaggedSymbol<IntExpr>> input4 = Arrays.asList(); 	
-//
-//			boolean acceptInput1 = autA.accepts(input1, ba);
-//			boolean acceptInput2 = autA.accepts(input2, ba);
-//			boolean acceptInput3 = autA.accepts(input3, ba);
-//			boolean acceptInput4 = autA.accepts(input4, ba);
-//			
-//			assertTrue(acceptInput1);
-//			assertFalse(acceptInput2);
-//			assertTrue(acceptInput3);
-//			assertTrue(acceptInput4);
-//			
-//
-//		} catch (Z3Exception e) {
-//			System.out.print(e);
-//		} catch (AutomataException e) {
-//			System.out.print(e);
-//		}
-//
-//	}
-//
-//	@Test
-//	public void testIntersectionWith() {
-//		try {
-//			Context c = new Context();
-//			Z3Provider<IntExpr> z3p = new Z3Provider<IntExpr>(c, c.IntSort());
-//			BooleanAlgebra<Predicate<IntExpr>, IntExpr> ba = z3p;
-//			
-//			//First Automaton
-//			SVPA<Predicate<IntExpr>, IntExpr> autA = getSVPAa(c, ba);
-//			
-//			//Second Automaton
-//			SVPA<Predicate<IntExpr>, IntExpr> autB = getSVPAb(c, ba);			
-//			
-//			//Compute intersection
-//			SVPA<Predicate<IntExpr>, IntExpr> inters = autA.intersectionWith(autB, ba);
-//			
-//			TaggedSymbol<IntExpr> c1 = new TaggedSymbol<IntExpr>(c.MkInt(1), SymbolTag.Call);
-//			TaggedSymbol<IntExpr> i1 = new TaggedSymbol<IntExpr>(c.MkInt(1), SymbolTag.Internal);
-//			
-//			TaggedSymbol<IntExpr> c5 = new TaggedSymbol<IntExpr>(c.MkInt(5), SymbolTag.Call);
-//			TaggedSymbol<IntExpr> r5 = new TaggedSymbol<IntExpr>(c.MkInt(5), SymbolTag.Return);
-//			TaggedSymbol<IntExpr> r6 = new TaggedSymbol<IntExpr>(c.MkInt(6), SymbolTag.Return);
-//			
-//			@SuppressWarnings("unchecked")
-//			List<TaggedSymbol<IntExpr>> a = Arrays.asList(i1); 						
-//			@SuppressWarnings("unchecked")
-//			List<TaggedSymbol<IntExpr>> b = Arrays.asList(c5,r6);
-//			@SuppressWarnings("unchecked")
-//			List<TaggedSymbol<IntExpr>> ab = Arrays.asList(c5,r5);
-//			@SuppressWarnings("unchecked")
-//			List<TaggedSymbol<IntExpr>> notab = Arrays.asList(c1,r5); 	
-//			
-//			assertTrue(autA.accepts(a, ba));
-//			assertFalse(autA.accepts(b, ba));
-//			assertTrue(autA.accepts(ab, ba));
-//			assertFalse(autA.accepts(notab, ba));
-//			
-//			assertTrue(autB.accepts(b, ba));
-//			assertFalse(autB.accepts(a, ba));
-//			assertTrue(autB.accepts(ab, ba));
-//			assertFalse(autB.accepts(notab, ba));
-//			
-//			assertTrue(inters.accepts(ab, ba));
-//			assertFalse(inters.accepts(a, ba));
-//			assertFalse(inters.accepts(b, ba));
-//			assertFalse(inters.accepts(notab, ba));					
-//			
-//		} catch (Z3Exception e) {
-//			System.out.print(e);
-//		} catch (AutomataException e) {
-//			System.out.print(e);
-//		}
-//	}
-//	
-//	@Test
-//	public void testUnion() {
-//		try {
-//			Context c = new Context();
-//			Z3Provider<IntExpr> z3p = new Z3Provider<IntExpr>(c, c.IntSort());
-//			BooleanAlgebra<Predicate<IntExpr>, IntExpr> ba = z3p;
-//
-//			SVPA<Predicate<IntExpr>, IntExpr> autA = getSVPAa(c, ba);
-//
-//			SVPA<Predicate<IntExpr>, IntExpr> autB = getSVPAb(c, ba);
-//
-//			SVPA<Predicate<IntExpr>, IntExpr> union = autA
-//					.unionWith(autB, z3p);
-//
-//			TaggedSymbol<IntExpr> c1 = new TaggedSymbol<IntExpr>(c.MkInt(1), SymbolTag.Call);
-//			TaggedSymbol<IntExpr> i1 = new TaggedSymbol<IntExpr>(c.MkInt(1), SymbolTag.Internal);
-//			
-//			TaggedSymbol<IntExpr> c5 = new TaggedSymbol<IntExpr>(c.MkInt(5), SymbolTag.Call);
-//			TaggedSymbol<IntExpr> r5 = new TaggedSymbol<IntExpr>(c.MkInt(5), SymbolTag.Return);
-//			TaggedSymbol<IntExpr> r6 = new TaggedSymbol<IntExpr>(c.MkInt(6), SymbolTag.Return);
-//			
-//			@SuppressWarnings("unchecked")
-//			List<TaggedSymbol<IntExpr>> a = Arrays.asList(i1); 						
-//			@SuppressWarnings("unchecked")
-//			List<TaggedSymbol<IntExpr>> b = Arrays.asList(c5,r6);
-//			@SuppressWarnings("unchecked")
-//			List<TaggedSymbol<IntExpr>> ab = Arrays.asList(c5,r5);
-//			@SuppressWarnings("unchecked")
-//			List<TaggedSymbol<IntExpr>> notab = Arrays.asList(c1,r5); 	
-//			
-//			assertTrue(autA.accepts(a, ba));
-//			assertFalse(autA.accepts(b, ba));
-//			assertTrue(autA.accepts(ab, ba));
-//			assertFalse(autA.accepts(notab, ba));
-//			
-//			assertTrue(autB.accepts(b, ba));
-//			assertFalse(autB.accepts(a, ba));
-//			assertTrue(autB.accepts(ab, ba));
-//			assertFalse(autB.accepts(notab, ba));
-//			
-//			assertTrue(union.accepts(ab, ba));
-//			assertTrue(union.accepts(a, ba));
-//			assertTrue(union.accepts(b, ba));
-//			assertFalse(union.accepts(notab, ba));
-//
-//		} catch (Z3Exception e) {
-//			System.out.print(e);
-//		} catch (AutomataException e) {
-//			System.out.print(e);
-//		}
-//	}
-//	
-//	@Test
-//	public void testMkTotal() {
-//		try {
-//			Context c = new Context();
-//			Z3Provider<IntExpr> z3p = new Z3Provider<IntExpr>(c, c.IntSort());
-//			BooleanAlgebra<Predicate<IntExpr>, IntExpr> ba = z3p;
-//
-//			SVPA<Predicate<IntExpr>, IntExpr> autA = getSVPAa(c, ba);						
-//			
-//			SVPA<Predicate<IntExpr>, IntExpr> totA = autA.mkTotal(ba);
-//			
-//			TaggedSymbol<IntExpr> c1 = new TaggedSymbol<IntExpr>(c.MkInt(1), SymbolTag.Call);
-//			TaggedSymbol<IntExpr> i1 = new TaggedSymbol<IntExpr>(c.MkInt(1), SymbolTag.Internal);
-//			
-//			TaggedSymbol<IntExpr> c5 = new TaggedSymbol<IntExpr>(c.MkInt(5), SymbolTag.Call);
-//			TaggedSymbol<IntExpr> r5 = new TaggedSymbol<IntExpr>(c.MkInt(5), SymbolTag.Return);
-//			TaggedSymbol<IntExpr> r6 = new TaggedSymbol<IntExpr>(c.MkInt(6), SymbolTag.Return);
-//			
-//			@SuppressWarnings("unchecked")
-//			List<TaggedSymbol<IntExpr>> la = Arrays.asList(i1); 						
-//			@SuppressWarnings("unchecked")
-//			List<TaggedSymbol<IntExpr>> lb = Arrays.asList(c5,r6);
-//			@SuppressWarnings("unchecked")
-//			List<TaggedSymbol<IntExpr>> lab = Arrays.asList(c5,r5);
-//			@SuppressWarnings("unchecked")
-//			List<TaggedSymbol<IntExpr>> lnot = Arrays.asList(c1,r5); 
-//
-//
-//			assertTrue(autA.accepts(la, ba));
-//			assertFalse(autA.accepts(lb, ba));
-//			assertTrue(autA.accepts(lab, ba));
-//			assertFalse(autA.accepts(lnot, ba));
-//
-//			assertTrue(totA.accepts(la, ba));
-//			assertFalse(totA.accepts(lb, ba));
-//			assertTrue(totA.accepts(lab, ba));
-//			assertFalse(totA.accepts(lnot, ba));
-//
-//		} catch (Z3Exception e) {
-//			System.out.print(e);
-//		} catch (AutomataException e) {
-//			System.out.print(e);
-//		}
-//	}
-//	
-//	@Test
-//	public void testComplement() {
-//		try {
-//			Context c = new Context();
-//			Z3Provider<IntExpr> z3p = new Z3Provider<IntExpr>(c, c.IntSort());
-//			BooleanAlgebra<Predicate<IntExpr>, IntExpr> ba = z3p;
-//
-//			SVPA<Predicate<IntExpr>, IntExpr> autA = getSVPAa(c, ba);			
-//			
-//			SVPA<Predicate<IntExpr>, IntExpr> complementA = autA
-//					.complement(ba);
-//			
-//			
-//			
-//			SVPA<Predicate<IntExpr>, IntExpr> autB = getSVPAb(c, ba);		
-//			
-//			SVPA<Predicate<IntExpr>, IntExpr> complementB= autB
-//					.complement(ba);
-//
-//			TaggedSymbol<IntExpr> c1 = new TaggedSymbol<IntExpr>(c.MkInt(1), SymbolTag.Call);
-//			TaggedSymbol<IntExpr> i1 = new TaggedSymbol<IntExpr>(c.MkInt(1), SymbolTag.Internal);
-//			
-//			TaggedSymbol<IntExpr> c5 = new TaggedSymbol<IntExpr>(c.MkInt(5), SymbolTag.Call);
-//			TaggedSymbol<IntExpr> r5 = new TaggedSymbol<IntExpr>(c.MkInt(5), SymbolTag.Return);
-//			TaggedSymbol<IntExpr> r6 = new TaggedSymbol<IntExpr>(c.MkInt(6), SymbolTag.Return);
-//			
-//			@SuppressWarnings("unchecked")
-//			List<TaggedSymbol<IntExpr>> la = Arrays.asList(i1); 						
-//			@SuppressWarnings("unchecked")
-//			List<TaggedSymbol<IntExpr>> lb = Arrays.asList(c5,r6);
-//			@SuppressWarnings("unchecked")
-//			List<TaggedSymbol<IntExpr>> lab = Arrays.asList(c5,r5);
-//			@SuppressWarnings("unchecked")
-//			List<TaggedSymbol<IntExpr>> lnot = Arrays.asList(c1,r5); 
-//
-//
-//			assertTrue(autA.accepts(la, ba));
-//			assertFalse(autA.accepts(lb, ba));
-//			assertTrue(autA.accepts(lab, ba));
-//			assertFalse(autA.accepts(lnot, ba));
-//
-//			assertFalse(complementA.accepts(la, ba));
-//			assertTrue(complementA.accepts(lb, ba));
-//			assertFalse(complementA.accepts(lab, ba));
-//			assertTrue(complementA.accepts(lnot, ba));
-//			
-//			assertFalse(autB.accepts(la, ba));
-//			assertTrue(autB.accepts(lb, ba));
-//			assertTrue(autB.accepts(lab, ba));
-//			assertFalse(autB.accepts(lnot, ba));
-//
-//			assertTrue(complementB.accepts(la, ba));
-//			assertFalse(complementB.accepts(lb, ba));
-//			assertFalse(complementB.accepts(lab, ba));
-//			assertTrue(complementB.accepts(lnot, ba));
-//
-//		} catch (Z3Exception e) {
-//			System.out.print(e);
-//		} catch (AutomataException e) {
-//			System.out.print(e);
-//		}
-//	}
-//	
-//	@Test
-//	public void testDeterminization() {
-//		try {
-//			Context c = new Context();
-//			Z3Provider<IntExpr> z3p = new Z3Provider<IntExpr>(c, c.IntSort());
-//			BooleanAlgebra<Predicate<IntExpr>, IntExpr> ba = z3p;
-//
-//			SVPA<Predicate<IntExpr>, IntExpr> autA = getSVPAa(c, ba);			
-//			
-//			SVPA<Predicate<IntExpr>, IntExpr> detA= autA
-//					.determinize(ba);
-//			
-//			TaggedSymbol<IntExpr> c1 = new TaggedSymbol<IntExpr>(c.MkInt(1), SymbolTag.Call);
-//			TaggedSymbol<IntExpr> i1 = new TaggedSymbol<IntExpr>(c.MkInt(1), SymbolTag.Internal);
-//			
-//			TaggedSymbol<IntExpr> c5 = new TaggedSymbol<IntExpr>(c.MkInt(5), SymbolTag.Call);
-//			TaggedSymbol<IntExpr> r5 = new TaggedSymbol<IntExpr>(c.MkInt(5), SymbolTag.Return);
-//			TaggedSymbol<IntExpr> r6 = new TaggedSymbol<IntExpr>(c.MkInt(6), SymbolTag.Return);
-//			
-//			@SuppressWarnings("unchecked")
-//			List<TaggedSymbol<IntExpr>> la = Arrays.asList(c5,i1,r5); 						
-//			@SuppressWarnings("unchecked")
-//			List<TaggedSymbol<IntExpr>> lb = Arrays.asList(c5,r6);
-//			@SuppressWarnings("unchecked")
-//			List<TaggedSymbol<IntExpr>> lab = Arrays.asList(c5,r5);
-//			@SuppressWarnings("unchecked")
-//			List<TaggedSymbol<IntExpr>> lnot = Arrays.asList(c1,r5); 
-//
-//
-//			assertTrue(autA.accepts(la, ba));
-//			assertFalse(autA.accepts(lb, ba));
-//			assertTrue(autA.accepts(lab, ba));
-//			assertFalse(autA.accepts(lnot, ba));
-//
-//			assertTrue(detA.accepts(la, ba));
-//			assertFalse(detA.accepts(lb, ba));
-//			assertTrue(detA.accepts(lab, ba));
-//			assertFalse(detA.accepts(lnot, ba));
-//
-//		} catch (Z3Exception e) {
-//			System.out.print(e);
-//		} catch (AutomataException e) {
-//			System.out.print(e);
-//		}
-//	}
-//	
-//	@Test
-//	public void testEpsilonRem() {
-//		try {
-//			Context c = new Context();
-//			Z3Provider<IntExpr> z3p = new Z3Provider<IntExpr>(c, c.IntSort());
-//			BooleanAlgebra<Predicate<IntExpr>, IntExpr> ba = z3p;
-//
-//			SVPA<Predicate<IntExpr>, IntExpr> autA = getSVPAa(c, ba);			
-//			
-//			SVPA<Predicate<IntExpr>, IntExpr> epsFree= autA
-//					.removeEpsilonMoves(ba);
-//			
-//			TaggedSymbol<IntExpr> c1 = new TaggedSymbol<IntExpr>(c.MkInt(1), SymbolTag.Call);
-//			TaggedSymbol<IntExpr> i1 = new TaggedSymbol<IntExpr>(c.MkInt(1), SymbolTag.Internal);
-//			
-//			TaggedSymbol<IntExpr> c5 = new TaggedSymbol<IntExpr>(c.MkInt(5), SymbolTag.Call);
-//			TaggedSymbol<IntExpr> r5 = new TaggedSymbol<IntExpr>(c.MkInt(5), SymbolTag.Return);
-//			TaggedSymbol<IntExpr> r6 = new TaggedSymbol<IntExpr>(c.MkInt(6), SymbolTag.Return);
-//			
-//			@SuppressWarnings("unchecked")
-//			List<TaggedSymbol<IntExpr>> la = Arrays.asList(i1); 						
-//			@SuppressWarnings("unchecked")
-//			List<TaggedSymbol<IntExpr>> lb = Arrays.asList(c5,r6);
-//			@SuppressWarnings("unchecked")
-//			List<TaggedSymbol<IntExpr>> lab = Arrays.asList(c5,r5);
-//			@SuppressWarnings("unchecked")
-//			List<TaggedSymbol<IntExpr>> lnot = Arrays.asList(c1,r5); 
-//
-//
-//			assertTrue(autA.accepts(la, ba));
-//			assertFalse(autA.accepts(lb, ba));
-//			assertTrue(autA.accepts(lab, ba));
-//			assertFalse(autA.accepts(lnot, ba));
-//
-//			assertTrue(epsFree.accepts(la, ba));
-//			assertFalse(epsFree.accepts(lb, ba));
-//			assertTrue(epsFree.accepts(lab, ba));
-//			assertFalse(epsFree.accepts(lnot, ba));
-//
-//		} catch (Z3Exception e) {
-//			System.out.print(e);
-//		} catch (AutomataException e) {
-//			System.out.print(e);
-//		}
-//	}
-//	
-//	
-//	@Test
-//	public void testDiff() {
-//		try {
-//			Context c = new Context();
-//			Z3Provider<IntExpr> z3p = new Z3Provider<IntExpr>(c, c.IntSort());
-//			BooleanAlgebra<Predicate<IntExpr>, IntExpr> ba = z3p;
-//
-//			SVPA<Predicate<IntExpr>, IntExpr> autA = getSVPAa(c, ba);
-//			
-//			SVPA<Predicate<IntExpr>, IntExpr> autB = getSVPAb(c, ba);
-//			
-//			SVPA<Predicate<IntExpr>, IntExpr> diff = autA
-//					.minus(autB, z3p);
-//			
-//
-//			TaggedSymbol<IntExpr> c1 = new TaggedSymbol<IntExpr>(c.MkInt(1), SymbolTag.Call);
-//			TaggedSymbol<IntExpr> i1 = new TaggedSymbol<IntExpr>(c.MkInt(1), SymbolTag.Internal);
-//			
-//			TaggedSymbol<IntExpr> c5 = new TaggedSymbol<IntExpr>(c.MkInt(5), SymbolTag.Call);
-//			TaggedSymbol<IntExpr> r5 = new TaggedSymbol<IntExpr>(c.MkInt(5), SymbolTag.Return);
-//			TaggedSymbol<IntExpr> r6 = new TaggedSymbol<IntExpr>(c.MkInt(6), SymbolTag.Return);
-//			
-//			@SuppressWarnings("unchecked")
-//			List<TaggedSymbol<IntExpr>> a = Arrays.asList(i1); 						
-//			@SuppressWarnings("unchecked")
-//			List<TaggedSymbol<IntExpr>> b = Arrays.asList(c5,r6);
-//			@SuppressWarnings("unchecked")
-//			List<TaggedSymbol<IntExpr>> ab = Arrays.asList(c5,r5);
-//			@SuppressWarnings("unchecked")
-//			List<TaggedSymbol<IntExpr>> notab = Arrays.asList(c1,r5); 	
-//			
-//			assertTrue(autA.accepts(a, ba));
-//			assertFalse(autA.accepts(b, ba));
-//			assertTrue(autA.accepts(ab, ba));
-//			assertFalse(autA.accepts(notab, ba));
-//			
-//			assertTrue(autB.accepts(b, ba));
-//			assertFalse(autB.accepts(a, ba));
-//			assertTrue(autB.accepts(ab, ba));
-//			assertFalse(autB.accepts(notab, ba));
-//			
-//			assertFalse(diff.accepts(ab, ba));
-//			assertTrue(diff.accepts(a, ba));
-//			assertFalse(diff.accepts(b, ba));
-//			assertFalse(diff.accepts(notab, ba));
-//
-//		} catch (Z3Exception e) {
-//			System.out.print(e);
-//		} catch (AutomataException e) {
-//			System.out.print(e);
-//		}
-//	}
-//	
-//	@Test
-//	public void testEquivalence() {
-//		try {
-//			Context c = new Context();
-//			Z3Provider<IntExpr> z3p = new Z3Provider<IntExpr>(c, c.IntSort());
-//			BooleanAlgebra<Predicate<IntExpr>, IntExpr> ba = z3p;
-//
-//			SVPA<Predicate<IntExpr>, IntExpr> autA = getSVPAa(c, ba);
-//			
-//			SVPA<Predicate<IntExpr>, IntExpr> cA = autA
-//					.complement(ba);						
-//			
-//			SVPA<Predicate<IntExpr>, IntExpr> cUcA = autA
-//					.unionWith(cA, ba);
-//			
-//			SVPA<Predicate<IntExpr>, IntExpr> ccA = cA
-//					.complement(ba);
-//			
-//			SVPA<Predicate<IntExpr>, IntExpr> autB = getSVPAb(c, ba);
-//			
-//			SVPA<Predicate<IntExpr>, IntExpr> cB = autB
-//					.complement(ba);	
-//			
-//			SVPA<Predicate<IntExpr>, IntExpr> cUcB = autB
-//					.unionWith(cB, ba);
-//						
-//			
-//			SVPA<Predicate<IntExpr>, IntExpr> ccB = cB
-//					.complement(ba);
-//			
-//			assertFalse(autA.isEquivalentTo(autB, ba));	
-//			
-//			autA.createDotFile("a", "");
-//			autA.removeEpsilonMoves(ba).createDotFile("ae", "");
-//			autA.removeEpsilonMoves(ba).mkTotal(ba).createDotFile("at", "");
-//			autA.createDotFile("a1", "");				
-//			autA.createDotFile("a1", "");
-//			autA.minus(ccA, ba).createDotFile("diff1", "");
-//			ccA.minus(autA, ba).createDotFile("diff2", "");			
-//			
-//			cA.createDotFile("ca", "");
-//			ccA.createDotFile("cca", "");
-//			
-//			assertTrue(autA.isEquivalentTo(ccA, ba));			
-//			
-//			assertTrue(autB.isEquivalentTo(ccB, ba));
-//			
-//			assertTrue(autA.isEquivalentTo(autA.intersectionWith(autA, ba), ba));
-//			assertTrue(SVPA.getEmptySVPA(ba).isEquivalentTo(autA.minus(autA, ba), ba));
-//
-//			assertTrue(cUcA.isEquivalentTo(SVPA.getFullSVPA(ba), ba));
-//			
-//			assertTrue(cUcB.isEquivalentTo(SVPA.getFullSVPA(ba), ba));
-//			assertTrue(cUcB.isEquivalentTo(cUcA, ba));
-//			assertFalse(autB.isEquivalentTo(autA, ba));
-//
-//		} catch (Z3Exception e) {
-//			System.out.print(e);
-//		} catch (AutomataException e) {
-//			System.out.print(e);
-//		}
-//	}
-//	
-//	@Test
-//	public void testEpsRemove() {
-//		try {
-//			Context c = new Context();
-//			Z3Provider<IntExpr> z3p = new Z3Provider<IntExpr>(c, c.IntSort());
-//			BooleanAlgebra<Predicate<IntExpr>, IntExpr> ba = z3p;
-//			
-//			//First Automaton
-//			SVPA<Predicate<IntExpr>, IntExpr> autA = getSVPAa(c, ba);
-//			
-//			//Second Automaton
-//			SVPA<Predicate<IntExpr>, IntExpr> autAnoEps = autA.removeEpsilonMoves(ba);			
-//			
-//			assertFalse(autA.isEpsilonFree);
-//			assertTrue(autAnoEps.isEpsilonFree);
-//
-//		} catch (Z3Exception e) {
-//			System.out.print(e);
-//		} catch (AutomataException e) {
-//			System.out.print(e);
-//		}
-//	}
-//	
-//	@Test
-//	public void testGetWitness() {
-//		try {
-//			Context c = new Context();
-//			Z3Provider<IntExpr> z3p = new Z3Provider<IntExpr>(c, c.IntSort());
-//			BooleanAlgebra<Predicate<IntExpr>, IntExpr> ba = z3p;
-//
-//			SVPA<Predicate<IntExpr>, IntExpr> autA = getSVPAa(c, ba);
-//
-//			autA.getWitness(ba);
-//
-//		} catch (Z3Exception e) {
-//			System.out.print(e);
-//		} catch (AutomataException e) {
-//			System.out.print(e);
-//		}
-//	}	
-//	
-//	@Test
-//	public void testReachRem() {
-//		try {
-//			Context c = new Context();
-//			Z3Provider<IntExpr> z3p = new Z3Provider<IntExpr>(c, c.IntSort());
-//			BooleanAlgebra<Predicate<IntExpr>, IntExpr> ba = z3p;
-//						
-//			Predicate<IntExpr> geq0 = new Predicate<IntExpr>("x", c.MkGe(
-//					(IntExpr) c.MkConst(c.MkSymbol("x"), c.IntSort()),
-//					c.MkInt(0)), c.IntSort());
-//			
-//			Collection<SVPAMove<Predicate<IntExpr>, IntExpr>> transA = new LinkedList<SVPAMove<Predicate<IntExpr>, IntExpr>>();
-//			transA.add(new Call<Predicate<IntExpr>, IntExpr>(0,1,0,
-//					geq0));
-//			
-//			transA.add(new Return<Predicate<IntExpr>, IntExpr>(1,2,0,
-//					geq0));	
-//			
-//			//First Automaton
-//			SVPA<Predicate<IntExpr>, IntExpr> autA = SVPA.MkSVPA(transA,
-//					Arrays.asList(0), Arrays.asList(2), ba);		
-//			
-//			assertFalse(autA.isEmpty);
-//
-//		} catch (Z3Exception e) {
-//			System.out.print(e);
-//		} catch (AutomataException e) {
-//			System.out.print(e);
-//		}
-//	}
-//	
-//	private SVPA<Predicate<IntExpr>, IntExpr> getSVPAa(Context c, BooleanAlgebra<Predicate<IntExpr>, IntExpr> ba) throws Z3Exception, AutomataException{
-//		
-//		Predicate<IntExpr> geq0 = new Predicate<IntExpr>("x", c.MkGe(
-//				(IntExpr) c.MkConst(c.MkSymbol("x"), c.IntSort()),
-//				c.MkInt(0)), c.IntSort());
-//		Predicate<IntExpr> geq4 = new Predicate<IntExpr>("y", c.MkLe(
-//				(IntExpr) c.MkConst(c.MkSymbol("y"), c.IntSort()),
-//				c.MkInt(4)), c.IntSort());
-//
-//		BinaryPredicate<IntExpr> eqcalret = new BinaryPredicate<IntExpr>(
-//				"x", "y", c.MkEq(c.MkConst(c.MkSymbol("x"), c.IntSort()),
-//						c.MkConst(c.MkSymbol("y"), c.IntSort())),
-//				c.IntSort());
-//		
-//		Collection<SVPAMove<Predicate<IntExpr>, IntExpr>> transA = new LinkedList<SVPAMove<Predicate<IntExpr>, IntExpr>>();
-//		transA.add(new Internal<Predicate<IntExpr>, IntExpr>(1,1,
-//				geq4));			
-//		transA.add(new ReturnBS<Predicate<IntExpr>, IntExpr>(0, 0,
-//				geq4));
-//
-//		transA.add(new Call<Predicate<IntExpr>, IntExpr>(0, 0, 0, geq0));			
-//
-//		transA.add(new Return<Predicate<IntExpr>, IntExpr>(0, 1, 0,
-//				eqcalret));
-//		transA.add(new Epsilon<Predicate<IntExpr>, IntExpr>(0, 1));
-//		transA.add(new Return<Predicate<IntExpr>, IntExpr>(1, 1, 0,
-//				eqcalret));
-//
-//		return SVPA.MkSVPA(transA,
-//				Arrays.asList(0), Arrays.asList(1), ba);
-//			
-//	}
-//
-//	private SVPA<Predicate<IntExpr>, IntExpr> getSVPAb(Context c, BooleanAlgebra<Predicate<IntExpr>, IntExpr> ba) throws Z3Exception, AutomataException{
-//		
-//		Predicate<IntExpr> geq0 = new Predicate<IntExpr>("x", c.MkGe(
-//				(IntExpr) c.MkConst(c.MkSymbol("x"), c.IntSort()),
-//				c.MkInt(0)), c.IntSort());
-//
-//		BoolExpr[] be = {
-//				c.MkGe((IntExpr) c.MkConst(c.MkSymbol("x"), c.IntSort()),
-//						c.MkInt(5)),
-//				c.MkGe((IntExpr) c.MkConst(c.MkSymbol("y"), c.IntSort()),
-//						c.MkInt(5)) };
-//		BinaryPredicate<IntExpr> geq5both = new BinaryPredicate<IntExpr>(
-//				"x", "y", c.MkAnd(be), c.IntSort());
-//		
-//		Collection<SVPAMove<Predicate<IntExpr>, IntExpr>> transB = new LinkedList<SVPAMove<Predicate<IntExpr>, IntExpr>>();
-//		
-//		transB.add(new Call<Predicate<IntExpr>, IntExpr>(0, 0,0,
-//				geq0));		
-//
-//		transB.add(new Return<Predicate<IntExpr>, IntExpr>(0, 0, 0,
-//				geq5both));
-//
-//		return SVPA.MkSVPA(transB,
-//				Arrays.asList(0), Arrays.asList(0), ba);
-//	}
-
-}
->>>>>>> 47ab67cd
+}